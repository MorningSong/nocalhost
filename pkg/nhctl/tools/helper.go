/*
Copyright 2020 The Nocalhost Authors.
Licensed under the Apache License, Version 2.0 (the "License");
you may not use this file except in compliance with the License.
You may obtain a copy of the License at
    http://www.apache.org/licenses/LICENSE-2.0
Unless required by applicable law or agreed to in writing, software
distributed under the License is distributed on an "AS IS" BASIS,
WITHOUT WARRANTIES OR CONDITIONS OF ANY KIND, either express or implied.
See the License for the specific language governing permissions and
limitations under the License.
*/

package tools

import (
	"bufio"
	"context"
	"encoding/json"
	"errors"
	"fmt"
	"io"
	"os"
	"os/exec"
	"runtime"
	"strings"

	"go.uber.org/zap"
)

var logger *zap.Logger

//init
//func init() {
//    logger = zaplog.InitLogger()
//}

//check os
func CheckOS() string {
	sysType := runtime.GOOS
	//logger.Info("OS name", zap.String("type", sysType))
	switch sysType {
	case "linux":
	case "windows":
	case "darwin":
		break
	default:
		sysType = "unknown"
		break
	}
	return sysType
}

//check kubernetes version
func CheckK8s() (string, bool) {
<<<<<<< HEAD
	//osName := CheckOS()
	//if osName == "unknown" {
	//    panic("nonsupport os system. support linux, macos, windows.")
	//}
	////kubectl command
	//kubectl := osName+"/kubectl"
	//if osName == "windows" {
	//	kubectl = osName+"/kubectl.exe"
	//}

	kubectl := "kubectl"
	///home/coding-cli/
	//exec command
	command := exec.Command(kubectl, "version", "-o", "json")
	versionJson, err := command.CombinedOutput()
	if err != nil {
		fmt.Printf("cmds.Run() failed with %s\n", err)
=======
	osName := CheckOS()
	if osName == "unknown" {
		panic("nonsupport os system. support linux, macos, windows.")
	}
	//kubectl command
	kubectl := osName + "/kubectl"
	if osName == "windows" {
		kubectl = osName + "/kubectl.exe"
	}

	///home/coding-cli/
	//exec command
	command := exec.Command("utils/"+kubectl, "version", "-o", "json")
	versionJson, err := command.CombinedOutput()
	if err != nil {
		fmt.Printf("cmd.Run() failed with %s\n", err)
>>>>>>> f90b02fb
	}
	var k8sVersion interface{}
	errVersion := json.Unmarshal(versionJson, &k8sVersion)
	if errVersion != nil {
		//logger.Error("Kubernetes api-server is not connected or Kubernetes is not installed", zap.Error(errVersion))
		fmt.Println("error: Kubernetes api-server is not connected or Kubernetes is not installed")
		return "", false
	}

	//logger.Info("Kubernetes", zap.String("version", string(versionJson)))
	version := k8sVersion.(map[string]interface{})["serverVersion"].(map[string]interface{})["gitVersion"].(string)
	return version, true
}

func ExecKubeCtlCommand(ctx context.Context, kubeconfig string, params ...string) error {
	var err error
	if kubeconfig != "" {
		params = append(params, "--kubeconfig")
		params = append(params, kubeconfig)
		_, err = ExecCommand(ctx, true, "kubectl", params...)
	} else {
		_, err = ExecCommand(ctx, true, "kubectl", params...)
	}
	return err
}

//execute command
func ExecCommand(ctx context.Context, isDisplay bool, commandName string, params ...string) (string, error) {
	//osName := CheckOS()
	//basePath := "utils/" + osName + "/"
	//execCommand := basePath + commandName
	execCommand := commandName

	// check command
	//if CheckCommand(commandName) {
	//	if !CheckFile(execCommand) {
	//		return "", errors.New("error: command not exists")
	//	}
	//}
	var cmd *exec.Cmd
	if ctx == nil {
		cmd = exec.Command(execCommand, params...)
	} else {
		fmt.Println("command with ctx")
		cmd = exec.CommandContext(ctx, execCommand, params...)
	}
	fmt.Println(cmd.Args)
	stdout, err := cmd.StdoutPipe()
	if err != nil {
		fmt.Println(err)
		return "", errors.New("error: command failed to execute")
	}
	//start
	err = cmd.Start()
	if err != nil {
		fmt.Printf("failed to start cmds, err:%v\n", err)
		return "", err
	}
	reader := bufio.NewReader(stdout)
	//print output
	output := ""
	for {
		line, err2 := reader.ReadString('\n')
		if err2 != nil || io.EOF == err2 {
			break
		}
		output = output + line + "\n"
		if isDisplay {
			fmt.Print(line + "\n")
		}
	}
	err = cmd.Wait()
	if err != nil {
		return "", err
	}
	return output, nil
}

//Check Command
func CheckCommand(commandName string) bool {
	status := false
	toolsList := []string{
		"kubectl",
		"kubectl.exe",
		"mutagen",
		"install-k8s-master",
		"install-k8s-worker",
		"install-k8s-create-kubeconfig",
		"coding-deploy",
		"debug-service",
		"file-sync",
		"deploy-no-dependencies"}

	for _, v := range toolsList {
		if strings.Contains(commandName, v) {
			status = true
			break
		}
	}
	return status
}

//file exist check
func CheckFile(file string) bool {
	_, err := os.Stat(file)
	if err != nil && os.IsNotExist(err) {
		return false
	}
	return true
}

<<<<<<< HEAD
//check cmds exist
=======
//check cmd exist
>>>>>>> f90b02fb
func CheckCmdExists(cmd string) bool {
	path, err := exec.LookPath(cmd)
	if err != nil {
		logger.Error("check command is not exists ", zap.Error(err))
		return false
	} else {
		logger.Info("check command is exists ", zap.String("command", cmd), zap.String("path", path))
		return true
	}
}

//check namespace
func CheckNS(namespace string) error {
	osName := CheckOS()
	if osName == "unknown" {
		panic("nonsupport os system. support linux, macos, windows.")
	}
	//kubectl command
	kubectl := osName + "/kubectl"
	if osName == "windows" {
		kubectl = osName + "/kubectl.exe"
	}
	//exec command
	command := exec.Command("tools/"+kubectl, "get", "ns", "-o", "json")
	namespacesJson, err := command.CombinedOutput()
	if err != nil {
<<<<<<< HEAD
		fmt.Println("cmds.Run() failed with %s\n", err)
=======
		fmt.Println("cmd.Run() failed with %s\n", err)
>>>>>>> f90b02fb
	}
	var namespaces interface{}
	errns := json.Unmarshal(namespacesJson, &namespaces)
	if errns != nil {
		logger.Error("get namespace failed", zap.Error(errns))
		fmt.Println("error: get namespace failed")
		return errors.New("get namespace failed")
	}

	logger.Info("Kubernetes", zap.String("namespaces", string(namespacesJson)))

	for _, v := range (namespaces.(map[string]interface{})["items"]).([]interface{}) {
		metadata := v.(map[string]interface{})["metadata"]
		ns := metadata.(map[string]interface{})["name"]
		if namespace == ns.(string) {
			logger.Error("namespace  exists ", zap.String("namespace", namespace))
			return errors.New("error: 此用户创建的namespace 已存在, 请更换用户名!")
		}
	}

	return nil
}<|MERGE_RESOLUTION|>--- conflicted
+++ resolved
@@ -19,13 +19,12 @@
 	"encoding/json"
 	"errors"
 	"fmt"
+	"go.uber.org/zap"
 	"io"
 	"os"
 	"os/exec"
 	"runtime"
 	"strings"
-
-	"go.uber.org/zap"
 )
 
 var logger *zap.Logger
@@ -53,7 +52,6 @@
 
 //check kubernetes version
 func CheckK8s() (string, bool) {
-<<<<<<< HEAD
 	//osName := CheckOS()
 	//if osName == "unknown" {
 	//    panic("nonsupport os system. support linux, macos, windows.")
@@ -71,24 +69,6 @@
 	versionJson, err := command.CombinedOutput()
 	if err != nil {
 		fmt.Printf("cmds.Run() failed with %s\n", err)
-=======
-	osName := CheckOS()
-	if osName == "unknown" {
-		panic("nonsupport os system. support linux, macos, windows.")
-	}
-	//kubectl command
-	kubectl := osName + "/kubectl"
-	if osName == "windows" {
-		kubectl = osName + "/kubectl.exe"
-	}
-
-	///home/coding-cli/
-	//exec command
-	command := exec.Command("utils/"+kubectl, "version", "-o", "json")
-	versionJson, err := command.CombinedOutput()
-	if err != nil {
-		fmt.Printf("cmd.Run() failed with %s\n", err)
->>>>>>> f90b02fb
 	}
 	var k8sVersion interface{}
 	errVersion := json.Unmarshal(versionJson, &k8sVersion)
@@ -200,11 +180,7 @@
 	return true
 }
 
-<<<<<<< HEAD
 //check cmds exist
-=======
-//check cmd exist
->>>>>>> f90b02fb
 func CheckCmdExists(cmd string) bool {
 	path, err := exec.LookPath(cmd)
 	if err != nil {
@@ -231,11 +207,7 @@
 	command := exec.Command("tools/"+kubectl, "get", "ns", "-o", "json")
 	namespacesJson, err := command.CombinedOutput()
 	if err != nil {
-<<<<<<< HEAD
 		fmt.Println("cmds.Run() failed with %s\n", err)
-=======
-		fmt.Println("cmd.Run() failed with %s\n", err)
->>>>>>> f90b02fb
 	}
 	var namespaces interface{}
 	errns := json.Unmarshal(namespacesJson, &namespaces)
