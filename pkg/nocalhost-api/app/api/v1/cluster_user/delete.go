/*
* Copyright (C) 2021 THL A29 Limited, a Tencent company.  All rights reserved.
* This source code is licensed under the Apache License Version 2.0.
*/

package cluster_user

import (
	"encoding/json"
	"github.com/gin-gonic/gin"
	"github.com/spf13/cast"
	"nocalhost/internal/nocalhost-api/model"
	"nocalhost/internal/nocalhost-api/service"
	"nocalhost/internal/nocalhost-api/service/cooperator/cluster_scope"
	"nocalhost/pkg/nocalhost-api/app/api"
	"nocalhost/pkg/nocalhost-api/pkg/errno"
	"nocalhost/pkg/nocalhost-api/pkg/setupcluster"
)

// Delete Completely delete the development environment
// @Summary Completely delete the development environment
// @Description Completely delete the development environment, including deleting the K8S namespace
// @Tags DevSpace
// @Accept  json
// @Produce  json
// @param Authorization header string true "Authorization"
// @Param id path uint64 true "DevSpace ID"
// @Success 200 {object} api.Response "{"code":0,"message":"OK","data":null}"
// @Router /v1/dev_space/{id} [delete]
func Delete(c *gin.Context) {

	devSpaceId := cast.ToUint64(c.Param("id"))
	clusterUser, err := service.Svc.ClusterUser().GetFirst(c, model.ClusterUserModel{ID: devSpaceId})
	if err != nil {
		api.SendResponse(c, errno.ErrClusterUserNotFound, nil)
		return
	}

<<<<<<< HEAD
	if clusterUser.ClusterAdmin != nil && *clusterUser.ClusterAdmin != 0 {
=======
	if clusterUser.IsClusterAdmin() {

		if err := cluster_scope.RemoveAllFromViewer(clusterUser.ClusterId, clusterUser.UserId); err != nil {
			api.SendResponse(c, err, nil)
			return
		}

		if err := cluster_scope.RemoveAllFromCooperator(clusterUser.ClusterId, clusterUser.UserId); err != nil {
			api.SendResponse(c, err, nil)
			return
		}

>>>>>>> 8a3b1ad5
		if err := service.Svc.UnAuthorizeClusterToUser(clusterUser.ClusterId, clusterUser.UserId); err != nil {
			api.SendResponse(c, err, nil)
			return
		}

		// delete database cluster-user dev space
		if err := service.Svc.ClusterUser().Delete(c, devSpaceId); err != nil {
			api.SendResponse(c, errno.ErrDeletedClusterButDatabaseFail, nil)
			return
		}

		api.SendResponse(c, errno.OK, nil)
		return
	}

	clusterData, err := service.Svc.ClusterSvc().Get(c, clusterUser.ClusterId)
	if err != nil {
		api.SendResponse(c, errno.ErrClusterNotFound, nil)
		return
	}

	meshDevInfo := &setupcluster.MeshDevInfo{
		Header: clusterUser.TraceHeader,
	}
	req := ClusterUserCreateRequest{
		ID:             &clusterUser.ID,
		NameSpace:      clusterUser.Namespace,
		BaseDevSpaceId: clusterUser.BaseDevSpaceId,
		MeshDevInfo:    meshDevInfo,
	}
	devSpace := NewDevSpace(req, c, []byte(clusterData.KubeConfig))

	if err := devSpace.Delete(); err != nil {
		api.SendResponse(c, err, nil)
		return
	}

	devSpaces, err := service.Svc.ClusterUser().GetList(c, model.ClusterUserModel{BaseDevSpaceId: devSpaceId})
	if err != nil {
		// can not find mesh dev space, do nothing
		api.SendResponse(c, errno.OK, nil)
		return
	}

	// delete the dev spaces that the bash space is the one we want to delete
	for _, space := range devSpaces {
		clusterData, err := service.Svc.ClusterSvc().Get(c, space.ClusterId)
		if err != nil {
			api.SendResponse(c, errno.ErrClusterNotFound, nil)
			return
		}
		meshDevInfo := &setupcluster.MeshDevInfo{
			Header: space.TraceHeader,
		}
		req := ClusterUserCreateRequest{
			ID:             &space.ID,
			NameSpace:      space.Namespace,
			BaseDevSpaceId: space.BaseDevSpaceId,
			MeshDevInfo:    meshDevInfo,
		}
		devSpace := NewDevSpace(req, c, []byte(clusterData.KubeConfig))
		if err := devSpace.Delete(); err != nil {
			api.SendResponse(c, err, nil)
			return
		}
	}

	api.SendResponse(c, errno.OK, nil)

}

// ReCreate ReCreate devSpace
// @Summary ReCreate devSpace
// @Description delete devSpace and create a new one
// @Tags DevSpace
// @Accept  json
// @Produce  json
// @param Authorization header string true "Authorization"
// @Param id path uint64 true "DevSpace ID"
// @Success 200 {object} model.ClusterModel
// @Router /v1/dev_space/{id}/recreate [post]
func ReCreate(c *gin.Context) {
	// get devSpace
	devSpaceId := cast.ToUint64(c.Param("id"))
	condition := model.ClusterUserModel{
		ID: devSpaceId,
	}
	isAdmin, _ := c.Get("isAdmin")
	if isAdmin.(uint64) != 1 {
		userId, _ := c.Get("userId")
		condition.UserId = cast.ToUint64(userId)
	}
	clusterUser, err := service.Svc.ClusterUser().GetFirst(c, condition)
	if err != nil {
		api.SendResponse(c, errno.ErrClusterUserNotFound, nil)
		return
	}

	// refuse to recreate cluster_admin devSpace
	if clusterUser.IsClusterAdmin() {
		api.SendResponse(c, nil, nil)
		return
	}

	clusterData, err := service.Svc.ClusterSvc().Get(c, clusterUser.ClusterId)
	if err != nil {
		api.SendResponse(c, errno.ErrClusterNotFound, nil)
		return
	}

	res := SpaceResourceLimit{}
	json.Unmarshal([]byte(clusterUser.SpaceResourceLimit), &res)
	// create a new dev space
	meshDevInfo := &setupcluster.MeshDevInfo{
		Header: clusterUser.TraceHeader,
	}
	req := ClusterUserCreateRequest{
		ClusterId:          &clusterUser.ClusterId,
		UserId:             &clusterUser.UserId,
		SpaceName:          clusterUser.SpaceName,
		Memory:             &clusterUser.Memory,
		Cpu:                &clusterUser.Cpu,
		ApplicationId:      &clusterUser.ApplicationId,
		NameSpace:          clusterUser.Namespace,
		ID:                 &clusterUser.ID,
		SpaceResourceLimit: &res,
		BaseDevSpaceId:     clusterUser.BaseDevSpaceId,
		MeshDevInfo:        meshDevInfo,
	}

	// delete devSpace space first, it will delete database record whatever success delete namespace or not
	devSpace := NewDevSpace(req, c, []byte(clusterData.KubeConfig))
	err = devSpace.Delete()
	if err != nil {
		api.SendResponse(c, err, nil)
		return
	}

	result, err := devSpace.Create()

	if err != nil {
		api.SendResponse(c, err, nil)
		return
	}

	// un authorize namespace to user
	if err := service.Svc.AuthorizeNsToUser(result.ClusterId, result.UserId, result.Namespace); err != nil {
		api.SendResponse(c, err, nil)
		return
	}

	api.SendResponse(c, nil, result)
}

// ReCreate Plugin ReCreate devSpace
// @Summary Plugin ReCreate devSpace
// @Description Plugin delete devSpace and create a new one
// @Tags Plug-in
// @Accept  json
// @Produce  json
// @param Authorization header string true "Authorization"
// @Param id path uint64 true "DevSpace ID"
// @Success 200 {object} model.ClusterModel
// @Router /v1/plugin/{id}/recreate [post]
func PluginReCreate(c *gin.Context) {
	// check permission
	userId, _ := c.Get("userId")
	devSpaceId := cast.ToUint64(c.Param("id"))
	_, err := service.Svc.ClusterUser().GetFirst(c, model.ClusterUserModel{ID: devSpaceId, UserId: userId.(uint64)})
	if err != nil {
		api.SendResponse(c, errno.ErrClusterUserNotFound, nil)
		return
	}
	ReCreate(c)
}<|MERGE_RESOLUTION|>--- conflicted
+++ resolved
@@ -36,9 +36,6 @@
 		return
 	}
 
-<<<<<<< HEAD
-	if clusterUser.ClusterAdmin != nil && *clusterUser.ClusterAdmin != 0 {
-=======
 	if clusterUser.IsClusterAdmin() {
 
 		if err := cluster_scope.RemoveAllFromViewer(clusterUser.ClusterId, clusterUser.UserId); err != nil {
@@ -51,7 +48,6 @@
 			return
 		}
 
->>>>>>> 8a3b1ad5
 		if err := service.Svc.UnAuthorizeClusterToUser(clusterUser.ClusterId, clusterUser.UserId); err != nil {
 			api.SendResponse(c, err, nil)
 			return
