--- conflicted
+++ resolved
@@ -152,7 +152,10 @@
 	ErrAlreadyExist = &Errno{
 		Code: 50123, Message: "Current user already authorization current cluster's cluster admin",
 	}
-<<<<<<< HEAD
+	ErrBindServiceAccountKubeConfigJsonEncodeErr = &Errno{
+		Code:    50124,
+		Message: "Cluster user authorization failed: encoding ServiceAccount Kubeconfig Struct to Json failed",
+	}
 	// cluster-user errors for mesh space
 	ErrMeshClusterUserNotFound          = &Errno{Code: 50200, Message: "Base dev space has not found"}
 	ErrMeshClusterUserNamespaceNotFound = &Errno{Code: 50201, Message: "Base dev namespace has not found"}
@@ -162,12 +165,6 @@
 	ErrDeleteTracingHeaderFailed        = &Errno{Code: 50205, Message: "Failed to delete tracing header"}
 	ErrUpdateBaseSpace                  = &Errno{Code: 50206, Message: "Base space can't be updated"}
 	ErrUseAsBaseSpace                   = &Errno{Code: 50207, Message: "Can't be used as base space"}
-=======
-	ErrBindServiceAccountKubeConfigJsonEncodeErr = &Errno{
-		Code:    50124,
-		Message: "Cluster user authorization failed: encoding ServiceAccount Kubeconfig Struct to Json failed",
-	}
->>>>>>> 31c9dff1
 
 	// application-user for application-user module request
 	ErrListApplicationUser = &Errno{
