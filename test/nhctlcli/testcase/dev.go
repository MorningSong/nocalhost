/*
 * Tencent is pleased to support the open source community by making Nocalhost available.,
 * Copyright (C) 2019 THL A29 Limited, a Tencent company. All rights reserved.
 * Licensed under the MIT License (the "License"); you may not use this file except
 * in compliance with the License. You may obtain a copy of the License at
 * http://opensource.org/licenses/MIT
 * Unless required by applicable law or agreed to in writing, software distributed under,
 * the License is distributed on an "AS IS" BASIS, WITHOUT WARRANTIES OR CONDITIONS OF ANY KIND,
 * either express or implied. See the License for the specific language governing permissions and
 * limitations under the License.
 */

package testcase

import (
	"context"
	"fmt"
	"github.com/google/uuid"
	"github.com/pkg/errors"
	"io/ioutil"
	v1 "k8s.io/api/core/v1"
	"net/http"
	"nocalhost/pkg/nhctl/log"
	"nocalhost/pkg/nhctl/tools"
	"nocalhost/test/nhctlcli"
	"nocalhost/test/util"
	"os"
	"strings"
	"time"
)

func DevStart(cli *nhctlcli.CLI, moduleName string) error {
	return DevStartT(cli, moduleName, "")
}

func DevStartT(cli *nhctlcli.CLI, moduleName string, moduleType string) error {
	if err := os.MkdirAll(fmt.Sprintf("/tmp/%s", moduleName), 0777); err != nil {
		return errors.Errorf("test case failed, reason: create directory error, error: %v", err)
	}
	cmd := cli.Command(
		context.Background(), "dev",
		"start",
		"bookinfo",
		"-d", moduleName,
		"-s", "/tmp/"+moduleName,
<<<<<<< HEAD
		"--priority-class", "nocalhost-container-critical",

		// prevent tty to block testcase
		"--shell", "exit",
	)
=======
		"-t", moduleType,
		"--priority-class", "nocalhost-container-critical")
>>>>>>> d7edbb6f
	if err := nhctlcli.Runner.RunWithCheckResult(cmd); err != nil {
		return err
	}
	util.WaitResourceToBeStatus(
		cli.Namespace, "pods", "app="+moduleName, func(i interface{}) bool {
			return i.(*v1.Pod).Status.Phase == v1.PodRunning
		},
	)
	return nil
}

func Sync(cli *nhctlcli.CLI, moduleName string) error {
	return SyncT(cli, moduleName, "")
}

func SyncT(cli *nhctlcli.CLI, moduleName string, moduleType string) error {
	cmd := cli.Command(context.Background(), "sync", "bookinfo", "-d", moduleName, "-t", moduleType)
	return nhctlcli.Runner.RunWithCheckResult(cmd)
}

func SyncCheck(cli *nhctlcli.CLI, moduleName string) error {
	return SyncCheckT(cli, moduleName, "deployment")
}

func SyncCheckT(cli *nhctlcli.CLI, moduleName string, moduleType string) error {
	filename := "hello.test"
	content := "this is a test, random string: " + uuid.New().String()
	if err := ioutil.WriteFile(fmt.Sprintf("/tmp/%s/%s", moduleName, filename), []byte(content), 0644); err != nil {
		return errors.Errorf("test case failed, reason: write file %s error: %v", filename, err)
	}
	// wait file to be synchronize
	time.Sleep(10 * time.Second)
	if moduleType == "" {
		moduleType = "deployment"
	}
	// not use nhctl exec is just because nhctl exec will stuck while cat file
	args := []string{
		"exec",
		"-t", fmt.Sprintf("%s/%s", moduleType, moduleName),
		"-n", cli.Namespace,
		"--kubeconfig",
		cli.KubeConfig,
		"--",
		"cat",
		filename,
	}
	kubectl, err := tools.CheckThirdPartyCLI()
	if err != nil {
		return errors.New("can't find kubectl, please make sure kubectl is installed and in executable path")
	}
	log.Infof("Running command: %s %s", kubectl, args)
	var logStr string
	var ok bool
	if ok, logStr = util.WaitForCommandDone(kubectl, args...); !ok {
		return errors.Errorf(
			"test case failed, reason: cat file %s error, command: %s, log: %v",
			filename, args, logStr,
		)
	}
	if !strings.Contains(logStr, content) {
		return errors.Errorf(
			"test case failed, reason: file content: %s not equals command log: %s",
			content, logStr,
		)
	}
	return nil
}

func PortForwardCheck(port int) error {
	retry := 100
	endpoint := fmt.Sprintf("http://localhost:%d/health", port)
	req, _ := http.NewRequest("GET", endpoint, nil)
	for i := 0; i < retry; i++ {
		res, _ := http.DefaultClient.Do(req)
		if res == nil || res.StatusCode != 200 {
			time.Sleep(2 * time.Second)
		} else {
			return nil
		}
	}
	return errors.Errorf("test case failed, reason: can't access endpoint: %s", endpoint)
}

func DevEnd(cli *nhctlcli.CLI, moduleName string) error {
	return DevEndT(cli, moduleName, "")
}

func DevEndT(cli *nhctlcli.CLI, moduleName string, moduleType string) error {
	cmd := cli.Command(context.Background(), "dev", "end", "bookinfo", "-d", moduleName, "-t", moduleType)
	if err := nhctlcli.Runner.RunWithCheckResult(cmd); err != nil {
		return err
	}
	util.WaitResourceToBeStatus(
		cli.Namespace, "pods", "app="+moduleName, func(i interface{}) bool {
			return i.(*v1.Pod).Status.Phase == v1.PodRunning && func() bool {
				for _, containerStatus := range i.(*v1.Pod).Status.ContainerStatuses {
					if containerStatus.Ready {
						return false
					}
				}
				return true
			}()
		},
	)
	return nil
}<|MERGE_RESOLUTION|>--- conflicted
+++ resolved
@@ -43,16 +43,11 @@
 		"bookinfo",
 		"-d", moduleName,
 		"-s", "/tmp/"+moduleName,
-<<<<<<< HEAD
+		"-t", moduleType,
 		"--priority-class", "nocalhost-container-critical",
-
-		// prevent tty to block testcase
+    		// prevent tty to block testcase
 		"--shell", "exit",
-	)
-=======
-		"-t", moduleType,
-		"--priority-class", "nocalhost-container-critical")
->>>>>>> d7edbb6f
+  )
 	if err := nhctlcli.Runner.RunWithCheckResult(cmd); err != nil {
 		return err
 	}
