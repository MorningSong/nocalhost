/*
* Copyright (C) 2021 THL A29 Limited, a Tencent company.  All rights reserved.
* This source code is licensed under the Apache License Version 2.0.
 */

package testcase

import (
	"context"
	"fmt"
	"github.com/google/uuid"
	"github.com/pkg/errors"
	"io/ioutil"
	v1 "k8s.io/api/core/v1"
	metav1 "k8s.io/apimachinery/pkg/apis/meta/v1"
	"k8s.io/apimachinery/pkg/fields"
	"net/http"
	"nocalhost/pkg/nhctl/k8sutils"
	"nocalhost/test/runner"
	"nocalhost/test/util"
	"os"
	"strings"
	"time"
)

func DevStart(cli runner.Client, moduleName string) error {
	return DevStartT(cli, moduleName, "")
}

func DevStartT(cli runner.Client, moduleName string, moduleType string) error {
	syncDir := fmt.Sprintf("/tmp/%s/%s", cli.NameSpace(), moduleName)

	if err := os.MkdirAll(syncDir, 0777); err != nil {
		return errors.Errorf("test case failed, reason: create directory error, error: %v", err)
	}
	cmd := cli.GetNhctl().Command(
		context.Background(), "dev",
		"start",
		"bookinfo",
		"-d", moduleName,
		"-s", syncDir,
		"-t", moduleType,
		"--priority-class", "nocalhost-container-critical",
		// prevent tty to block testcase
		"--without-terminal",
	)
	if stdout, stderr, err := runner.Runner.RunWithRollingOutWithChecker(
		cli.SuiteName(), cmd, nil,
	); runner.Runner.CheckResult(
		cmd, stdout, stderr, err,
	) != nil {
		return err
	}
	_ = k8sutils.WaitPod(
		cli.GetClientset(),
		cli.GetNhctl().Namespace,
		metav1.ListOptions{LabelSelector: fields.OneTermEqualSelector("app", moduleName).String()},
		func(i *v1.Pod) bool { return i.Status.Phase == v1.PodRunning },
		time.Minute*30,
	)
	return nil
}

func Sync(cli runner.Client, moduleName string) error {
	return SyncT(cli, moduleName, "")
}

func SyncT(cli runner.Client, moduleName string, moduleType string) error {
	cmd := cli.GetNhctl().Command(context.Background(), "sync", "bookinfo", "-d", moduleName, "-t", moduleType)
	return runner.Runner.RunWithCheckResult(cli.SuiteName(), cmd)
}

func SyncCheck(cli runner.Client, moduleName string) error {
	return SyncCheckT(cli, cli.NameSpace(), moduleName, "deployment")
}

func SyncCheckT(cli runner.Client, ns, moduleName string, moduleType string) error {
	filename := "hello.test"
	syncFile := fmt.Sprintf("/tmp/%s/%s/%s", ns, moduleName, filename)

	content := "this is a test, random string: " + uuid.New().String()
	if err := ioutil.WriteFile(syncFile, []byte(content), 0644); err != nil {
		return errors.Errorf("test case failed, reason: write file %s error: %v", filename, err)
	}

	return util.RetryFunc(
		func() error {
			// wait file to be synchronize
			time.Sleep(5 * time.Second)
			if moduleType == "" {
				moduleType = "deployment"
			}
			// not use nhctl exec is just because nhctl exec will stuck while cat file
			args := []string{
				"-t", fmt.Sprintf("%s/%s", moduleType, moduleName),
				"--",
				"cat",
				filename,
			}
			logStr, _, err := cli.GetKubectl().Run(context.Background(), "exec", args...)
			if err != nil {
				return errors.Errorf(
					"test case failed, reason: cat file %s error, command: %s, log: %v",
					filename, args, logStr,
				)
			}
			if !strings.Contains(logStr, content) {
				return errors.Errorf(
					"test case failed, reason: file content: %s not equals command log: %s",
					content, logStr,
				)
			}
			return nil
		},
	)
}

func PortForwardCheck(port int) error {
	retry := 100
	endpoint := fmt.Sprintf("http://localhost:%d/health", port)
	req, _ := http.NewRequest("GET", endpoint, nil)
	for i := 0; i < retry; i++ {
		res, _ := http.DefaultClient.Do(req)
		if res == nil || res.StatusCode != 200 {
			time.Sleep(2 * time.Second)
		} else {
			return nil
		}
	}
	return errors.Errorf("test case failed, reason: can't access endpoint: %s", endpoint)
}

func DevEnd(cli runner.Client, moduleName string) error {
	return DevEndT(cli, moduleName, "")
}

func DevEndT(cli runner.Client, moduleName string, moduleType string) error {
	cmd := cli.GetNhctl().Command(context.Background(), "dev", "end", "bookinfo", "-d", moduleName, "-t", moduleType)
	if stdout, stderr, err := runner.Runner.RunWithRollingOutWithChecker(
		cli.SuiteName(), cmd, nil,
	); runner.Runner.CheckResult(
		cmd, stdout, stderr, err,
	) != nil {
		return err
	}
	_ = k8sutils.WaitPod(
		cli.GetClientset(),
		cli.GetNhctl().Namespace,
		metav1.ListOptions{LabelSelector: fields.OneTermEqualSelector("app", moduleName).String()},
		func(i *v1.Pod) bool {
			return i.Status.Phase == v1.PodRunning && func() bool {
				for _, containerStatus := range i.Status.ContainerStatuses {
					if containerStatus.Ready {
						return true
					}
				}
				return false
			}()
		},
<<<<<<< HEAD
		time.Minute*1,
=======
		time.Minute*5,
>>>>>>> 9384c083
	)
	return nil
}<|MERGE_RESOLUTION|>--- conflicted
+++ resolved
@@ -157,11 +157,7 @@
 				return false
 			}()
 		},
-<<<<<<< HEAD
-		time.Minute*1,
-=======
 		time.Minute*5,
->>>>>>> 9384c083
 	)
 	return nil
 }