--- conflicted
+++ resolved
@@ -20,7 +20,6 @@
 
     - name: Get tag
       run: echo "RELEASE_VERSION=${GITHUB_REF#refs/*/}" >> $GITHUB_ENV
-
 
     - name: Build nhctl
       env:
@@ -202,29 +201,6 @@
         docker push ${CODING_IMAGE_NAME}:${{ env.RELEASE_VERSION }}
         docker push ${CODING_IMAGE_NAME}:latest
 
-<<<<<<< HEAD
-    - name: Checkout syncthing
-      uses: actions/checkout@v2.3.4
-      with:
-        repository: nocalhost/syncthing
-        path: ./syncthing-source
-        ref: nh-release
-
-    - name: Build syncthing
-      working-directory: ./syncthing-source
-      run: ./build.sh artifact all ${{ env.RELEASE_VERSION }} ${GITHUB_SHA}
-
-    - name: Push to Coding Articact
-      working-directory: ./syncthing-source
-      env:
-        VERSION: ${{ env.RELEASE_VERSION }}
-      run: |
-        curl -T syncthing-linux-amd64.tar.gz -u ${{ secrets.CODING_ARTIFACTS_USER }}:${{ secrets.CODING_ARTIFACTS_PASS }} "https://codingcorp-generic.pkg.coding.net/nocalhost/syncthing/syncthing-linux-amd64.tar.gz?version=${VERSION}"
-        curl -T syncthing-linux-arm64.tar.gz -u ${{ secrets.CODING_ARTIFACTS_USER }}:${{ secrets.CODING_ARTIFACTS_PASS }} "https://codingcorp-generic.pkg.coding.net/nocalhost/syncthing/syncthing-linux-arm64.tar.gz?version=${VERSION}"
-        curl -T syncthing-macos-amd64.zip -u ${{ secrets.CODING_ARTIFACTS_USER }}:${{ secrets.CODING_ARTIFACTS_PASS }} "https://codingcorp-generic.pkg.coding.net/nocalhost/syncthing/syncthing-macos-amd64.zip?version=${VERSION}"
-        curl -T syncthing-windows-amd64.zip -u ${{ secrets.CODING_ARTIFACTS_USER }}:${{ secrets.CODING_ARTIFACTS_PASS }} "https://codingcorp-generic.pkg.coding.net/nocalhost/syncthing/syncthing-windows-amd64.zip?version=${VERSION}"
-
-=======
     - name: Release dep-installer-job-docker
       run: make dep-installer-job-docker
 
@@ -251,7 +227,28 @@
         docker push ${CODING_IMAGE_NAME}:${GITHUB_SHA}
         docker push ${CODING_IMAGE_NAME}:${{ env.RELEASE_VERSION }}
         docker push ${CODING_IMAGE_NAME}:latest
->>>>>>> 5b34e3d7
+
+    - name: Checkout syncthing
+      uses: actions/checkout@v2.3.4
+      with:
+        repository: nocalhost/syncthing
+        path: ./syncthing-source
+        ref: nh-release
+
+    - name: Build syncthing
+      working-directory: ./syncthing-source
+      run: ./build.sh artifact all ${{ env.RELEASE_VERSION }} ${GITHUB_SHA}
+
+    - name: Push to Coding Articact
+      working-directory: ./syncthing-source
+      env:
+        VERSION: ${{ env.RELEASE_VERSION }}
+      run: |
+        curl -T syncthing-linux-amd64.tar.gz -u ${{ secrets.CODING_ARTIFACTS_USER }}:${{ secrets.CODING_ARTIFACTS_PASS }} "https://codingcorp-generic.pkg.coding.net/nocalhost/syncthing/syncthing-linux-amd64.tar.gz?version=${VERSION}"
+        curl -T syncthing-linux-arm64.tar.gz -u ${{ secrets.CODING_ARTIFACTS_USER }}:${{ secrets.CODING_ARTIFACTS_PASS }} "https://codingcorp-generic.pkg.coding.net/nocalhost/syncthing/syncthing-linux-arm64.tar.gz?version=${VERSION}"
+        curl -T syncthing-macos-amd64.zip -u ${{ secrets.CODING_ARTIFACTS_USER }}:${{ secrets.CODING_ARTIFACTS_PASS }} "https://codingcorp-generic.pkg.coding.net/nocalhost/syncthing/syncthing-macos-amd64.zip?version=${VERSION}"
+        curl -T syncthing-windows-amd64.zip -u ${{ secrets.CODING_ARTIFACTS_USER }}:${{ secrets.CODING_ARTIFACTS_PASS }} "https://codingcorp-generic.pkg.coding.net/nocalhost/syncthing/syncthing-windows-amd64.zip?version=${VERSION}"
+
 
   package-windows:
     needs: release-nhctl
