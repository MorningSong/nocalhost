/*
* Copyright (C) 2021 THL A29 Limited, a Tencent company.  All rights reserved.
* This source code is licensed under the Apache License Version 2.0.
 */
package cmds

import (
	"encoding/base64"
	"encoding/json"
	"fmt"
	"github.com/pkg/errors"
	"github.com/spf13/cobra"
	"golang.org/x/text/encoding/unicode"
	"golang.org/x/text/transform"
	"gopkg.in/yaml.v3"
	"io/ioutil"
	"nocalhost/internal/nhctl/controller"
	"nocalhost/internal/nhctl/fp"
	"nocalhost/internal/nhctl/profile"
	"strings"

	"nocalhost/pkg/nhctl/log"
)

type ConfigEditFlags struct {
	CommonFlags
	Content   string
	file      string
	AppConfig bool
}

var configEditFlags = ConfigEditFlags{}

func init() {
	configEditCmd.Flags().StringVarP(
		&configEditFlags.SvcName, "deployment", "d", "",
		"k8s deployment which your developing service exists",
	)
	configEditCmd.Flags().StringVarP(
		&serviceType, "controller-type", "t", "deployment",
		"kind of k8s controller,such as deployment,statefulSet",
	)
	configEditCmd.Flags().StringVarP(
		&configEditFlags.Content, "content", "c", "",
		"base64 encode json content",
	)
	configEditCmd.Flags().StringVarP(
		&configEditFlags.file, "filename", "f", "",
		"that contains the configuration to edit, you can use '-f -' to pass stdin",
	)
	configEditCmd.Flags().BoolVar(&configEditFlags.AppConfig, "app-config", false, "edit application config")
	configCmd.AddCommand(configEditCmd)
}

var configEditCmd = &cobra.Command{
	Use:   "edit [Name]",
	Short: "edit service config",
	Long:  "edit service config",
	Args: func(cmd *cobra.Command, args []string) error {
		if len(args) < 1 {
			return errors.Errorf("%q requires at least 1 argument\n", cmd.CommandPath())
		}
		return nil
	},
	Run: func(cmd *cobra.Command, args []string) {
		configEditFlags.AppName = args[0]

		initApp(configEditFlags.AppName)

		if len(configEditFlags.Content) == 0 && len(configEditFlags.file) == 0 {
			log.Fatal("one of --content or --filename is required")
		}

		var unmashaler func(interface{}) error

		// first, resolve config from content or file
		if len(configEditFlags.Content) > 0 {

			content, err := base64.StdEncoding.DecodeString(configEditFlags.Content)
			mustI(err, "--content must be a valid base64 string")

			unmashaler = func(i interface{}) error {
				return json.Unmarshal(content, i)
			}

		} else if configEditFlags.file == "-" { // from sdtin

			// TODO: Consider adding a flag to force to UTF16, apparently some
			// Windows tools don't write the BOM
			utf16bom := unicode.BOMOverride(unicode.UTF8.NewDecoder())
			reader := transform.NewReader(os.Stdin, utf16bom)

			content, err := ioutil.ReadAll(reader)
			must(err)

			unmashaler = func(i interface{}) error {
				return yaml.Unmarshal(content, i)
			}
		} else {
			text, err := fp.NewFilePath(configEditFlags.file).ReadFileCompel()
			must(err)

			unmashaler = func(i interface{}) error {
				return yaml.Unmarshal([]byte(text), i)
			}
		}

		// set application config, plugin do not provide services struct, update application config only
		if configEditFlags.AppConfig {
			applicationConfig := &profile.ApplicationConfig{}
			must(errors.Wrap(unmashaler(applicationConfig), "fail to unmarshal content"))
			must(nocalhostApp.SaveAppProfileV2(applicationConfig))
			return
		}

		svcConfig := &profile.ServiceConfigV2{}
		checkIfSvcExist(configEditFlags.SvcName, serviceType)

<<<<<<< HEAD
		if err := errors.Wrap(unmashaler(svcConfig), "fail to unmarshal content"); err != nil {
			log.PWarnf(err.Error())
			os.Exit(1)
=======
		if err := errors.Wrap(json.Unmarshal(bys, svcConfig), "fail to unmarshal content"); err != nil {
			log.Fatal(err)
>>>>>>> 94b29a84
		}

		containers, _ := nocalhostSvc.GetOriginalContainers()
		nocalhostApp.PrepareForConfigurationValidate(containers)
		if err := svcConfig.Validate(); err != nil {
			log.Fatal(err)
		}

		ot := svcConfig.Type
		svcConfig.Type = strings.ToLower(svcConfig.Type)
		if !controller.CheckIfControllerTypeSupport(svcConfig.Type) {
			must(errors.New(fmt.Sprintf("Service Type %s is unsupported", ot)))
		}
		svcConfig.Name = nocalhostSvc.Name
		must(nocalhostSvc.UpdateConfig(*svcConfig))
		//must(nocalhostSvc.SaveConfigToProfile(svcConfig))
	},
}<|MERGE_RESOLUTION|>--- conflicted
+++ resolved
@@ -116,14 +116,8 @@
 		svcConfig := &profile.ServiceConfigV2{}
 		checkIfSvcExist(configEditFlags.SvcName, serviceType)
 
-<<<<<<< HEAD
-		if err := errors.Wrap(unmashaler(svcConfig), "fail to unmarshal content"); err != nil {
-			log.PWarnf(err.Error())
-			os.Exit(1)
-=======
 		if err := errors.Wrap(json.Unmarshal(bys, svcConfig), "fail to unmarshal content"); err != nil {
 			log.Fatal(err)
->>>>>>> 94b29a84
 		}
 
 		containers, _ := nocalhostSvc.GetOriginalContainers()
