--- conflicted
+++ resolved
@@ -99,12 +99,8 @@
 		fmt.Println("installing application...")
 		err = InstallApplication(applicationName)
 		if err != nil {
-<<<<<<< HEAD
+			fmt.Printf("failed to install application : %s\n", err.Error())
 			log.Debug("failed to install application, clean up resources...")
-=======
-			log.Debug("failed to install application,clean up resources...")
-			fmt.Printf("failed to install application : %s\n", err.Error())
->>>>>>> e30ede74
 			err = nh.CleanupAppFiles(applicationName)
 			if err != nil {
 				fmt.Errorf("failed to clean up:%v", err)
