--- conflicted
+++ resolved
@@ -73,18 +73,6 @@
 	Run: func(cmd *cobra.Command, args []string) {
 		commonFlags.AppName = args[0]
 
-<<<<<<< HEAD
-		must(common.Prepare())
-		nocalhostApp, err := common.InitApp(commonFlags.AppName)
-		must(err)
-
-		nocalhostSvc, err := nocalhostApp.InitAndCheckIfSvcExist(commonFlags.SvcName, common.ServiceType)
-		must(err)
-
-		svcPack := dev_dir.NewSvcPack(
-			common.NameSpace,
-			nocalhostSvc.AppMeta.NamespaceId,
-=======
 		var err error = nil
 		var nid = ""
 		if err = common.Prepare(); err == nil {
@@ -98,7 +86,6 @@
 		svcPack := dev_dir.NewSvcPack(
 			common.NameSpace,
 			nid,
->>>>>>> 071bed93
 			commonFlags.AppName,
 			base.SvcType(common.ServiceType),
 			commonFlags.SvcName,
@@ -121,28 +108,20 @@
 			log.Fatal("--local-sync must specify")
 		}
 
-<<<<<<< HEAD
-		if (nocalhostSvc.IsInReplaceDevMode() && nocalhostSvc.IsProcessor()) || nocalhostSvc.IsInDuplicateDevMode() {
-=======
 		must(err)
 
 		if (common.NocalhostSvc.IsInReplaceDevMode() && common.NocalhostSvc.IsProcessor()) || common.NocalhostSvc.IsInDuplicateDevMode() {
->>>>>>> 071bed93
 			if !dev_dir.DevPath(workDir).AlreadyAssociate(svcPack) {
 				log.PWarn("Current svc is already in DevMode, so can not switch associate dir, please exit the DevMode and try again.")
 				os.Exit(1)
 			} else {
-				if profile, err := nocalhostSvc.GetProfile(); err != nil {
+				if profile, err := common.NocalhostSvc.GetProfile(); err != nil {
 					log.PWarn("Fail to get profile of current svc, please exit the DevMode and try again.")
 					os.Exit(1)
 				} else {
 					svcPack = dev_dir.NewSvcPack(
 						common.NameSpace,
-<<<<<<< HEAD
-						nocalhostSvc.AppMeta.NamespaceId,
-=======
 						nid,
->>>>>>> 071bed93
 						commonFlags.AppName,
 						base.SvcType(common.ServiceType),
 						commonFlags.SvcName,
@@ -161,6 +140,6 @@
 			),
 		)
 
-		must(nocalhostApp.ReloadSvcCfg(nocalhostSvc.Name, nocalhostSvc.Type, false, false))
+		must(common.NocalhostApp.ReloadSvcCfg(common.NocalhostSvc.Name, common.NocalhostSvc.Type, false, false))
 	},
 }