/*
* Copyright (C) 2021 THL A29 Limited, a Tencent company.  All rights reserved.
* This source code is licensed under the Apache License Version 2.0.
 */

package cmds

import (
	"github.com/spf13/cobra"
	"nocalhost/internal/nhctl/daemon_client"
	"nocalhost/internal/nhctl/utils"
	"nocalhost/internal/nhctl/vpn/util"
	"nocalhost/pkg/nhctl/log"
)

func init() {
	vpnCmd.AddCommand(vpnElevateCmd)
}

var vpnElevateCmd = &cobra.Command{
	Use:   "elevate",
	Short: "elevate",
	Long:  `elevate`,
	Run: func(cmd *cobra.Command, args []string) {
		// if not sudo and sudo daemon is not running, needs sudo permission
<<<<<<< HEAD
		if !utils.IsAdmin() && !util.IsSudoDaemonServing() {
			util.RunWithElevated()
			return
=======
		if !util.IsAdmin() && !util.IsSudoDaemonServing() {
			if err := util.RunWithElevated(); err != nil {
				log.Fatal(err)
			}
>>>>>>> db91016f
		}
		if _, err := daemon_client.GetDaemonClient(true); err != nil {
			log.Fatal(err)
		}
	},
}<|MERGE_RESOLUTION|>--- conflicted
+++ resolved
@@ -23,16 +23,10 @@
 	Long:  `elevate`,
 	Run: func(cmd *cobra.Command, args []string) {
 		// if not sudo and sudo daemon is not running, needs sudo permission
-<<<<<<< HEAD
 		if !utils.IsAdmin() && !util.IsSudoDaemonServing() {
-			util.RunWithElevated()
-			return
-=======
-		if !util.IsAdmin() && !util.IsSudoDaemonServing() {
 			if err := util.RunWithElevated(); err != nil {
 				log.Fatal(err)
 			}
->>>>>>> db91016f
 		}
 		if _, err := daemon_client.GetDaemonClient(true); err != nil {
 			log.Fatal(err)
