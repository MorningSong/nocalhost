/*
* Copyright (C) 2020 THL A29 Limited, a Tencent company.  All rights reserved.
* This source code is licensed under the Apache License Version 2.0.
 */

package cmds

import (
	"fmt"
	"nocalhost/internal/nhctl/app"
	"nocalhost/internal/nhctl/coloredoutput"
	"nocalhost/internal/nhctl/request"
	"nocalhost/internal/nhctl/utils"
	"nocalhost/pkg/nhctl/clientgoutils"
	"nocalhost/pkg/nhctl/log"
	"nocalhost/pkg/nhctl/tools"
	"strconv"
	"strings"
	"time"

	"github.com/spf13/cobra"
	corev1 "k8s.io/api/core/v1"
)

type Init struct {
	Type                   string
	Port                   int
	NameSpace              string
	Set                    []string
	Source                 string
	Force                  bool
	InjectUserTemplate     string
	InjectUserAmount       int
	InjectUserAmountOffset int
}

var inits = &Init{}

func init() {
	InitCommand.Flags().StringVarP(
		&inits.Type, "type", "t", "",
		"set NodePort or LoadBalancer to expose nocalhost service",
	)
	InitCommand.Flags().IntVarP(
		&inits.Port, "port", "p", 80,
		"for NodePort usage set ports",
	)
	InitCommand.Flags().StringVarP(
		&inits.Source, "source", "s", "",
		"(Deprecated) bookinfo source, github or coding, default is github",
	)
	InitCommand.Flags().StringVarP(
		&inits.NameSpace, "namespace", "n",
		"nocalhost", "set init nocalhost namesapce",
	)
	InitCommand.Flags().StringSliceVar(
		&inits.Set, "set", []string{},
		"set values of helm",
	)
	InitCommand.Flags().BoolVar(
		&inits.Force, "force", false,
		"force to init, warning: it will remove all nocalhost old data",
	)
	InitCommand.Flags().StringVar(
		&inits.InjectUserTemplate, "inject-user-template", "",
		"inject users template, example Techo%d, max length is 15",
	)
	InitCommand.Flags().IntVar(
		&inits.InjectUserAmount, "inject-user-amount", 0,
		"inject user amount, example 10, max is 999",
	)
	InitCommand.Flags().IntVar(
		&inits.InjectUserAmountOffset, "inject-user-offset", 1,
		"inject user id offset, default is 1",
	)
	InitCmd.AddCommand(InitCommand)
}

var InitCommand = &cobra.Command{
	Use:   "demo",
	Short: "Init Nocalhost with demo mode",
	Long:  "Init api, web and dep component in cluster",
	Args: func(cmd *cobra.Command, args []string) error {
		if len(inits.InjectUserTemplate) > 15 {
			log.Fatal("--inject-user-template length should less then 15")
		}
		if inits.InjectUserTemplate != "" && !strings.ContainsAny(inits.InjectUserTemplate, "%d") {
<<<<<<< HEAD
			log.Fatalf("--inject-user-template does not contains %s", inits.InjectUserTemplate)
=======
			log.Fatal("--inject-user-template does not contains", "%d")
>>>>>>> c779f293
		}
		if inits.InjectUserAmount > 999 {
			log.Fatal("--inject-user-amount must less then 999")
		}
		if (len(strconv.Itoa(inits.InjectUserAmountOffset)) + len(inits.InjectUserTemplate)) > 20 {
			log.Fatal("--inject-user-offset and --inject-user-template length can not greater than 20")
		}
		switch inits.NameSpace {
		case "default":
			log.Fatal("please do not init nocalhost in default namespace")
		case "kube-system":
			log.Fatal("please do not init nocalhost in kube-system namespace")
		case "kube-public":
			log.Fatal("please do not init nocalhost in kube-public namespace")
		}
		return nil
	},
	Run: func(cmd *cobra.Command, args []string) {
		kubectl, err := tools.CheckThirdPartyCLI()
		mustI(err, "you should install them first(helm3 and kubectl)")
		must(Prepare())

		// init api and web
		// nhctl install nocalhost -u https://e.coding.net/nocalhost/nocalhost/nocalhost.git
		// -t helm --kubeconfig xxx -n xxx
		nocalhostHelmSource := app.DefaultInitHelmGitRepo
		if strings.ToLower(inits.Source) == "coding" {
			nocalhostHelmSource = app.DefaultInitHelmCODINGGitRepo
		}

		params := []string{
			"install",
			app.DefaultInitInstallApplicationName,
			"-u",
			nocalhostHelmSource,
			"--kubeconfig",
			kubeConfig,
			"-n",
			inits.NameSpace,
			"--type",
			app.DefaultInitHelmType,
			"--resource-path",
			app.DefaultInitHelmResourcePath,
		}
		// set install api and web image version
		setComponentDockerImageVersion(&params)

		if inits.Type != "" {
			if strings.ToLower(inits.Type) == "nodeport" {
				inits.Type = "NodePort"
			}
			if strings.ToLower(inits.Type) == "loadbalancer" {
				inits.Type = "LoadBalancer"
			}
			params = append(params, "--set", "service.type="+inits.Type)
		}

		// add ports, default is 80
		params = append(params, "--set", "service.port="+strconv.Itoa(inits.Port))

		if len(inits.Set) > 0 {
			for _, set := range inits.Set {
				params = append(params, "--set", set)
			}
		}
		client, err := clientgoutils.NewClientGoUtils(kubeConfig, inits.NameSpace)
		log.Debugf("kubeconfig %s \n", kubeConfig)
		if err != nil || client == nil {
			log.Fatalf("new go client fail, err %s, or check you kubeconfig\n", err)
			return
		}

		nhctl, err := utils.GetNhctlPath()
		if err != nil {
			log.FatalE(err, "")
			return
		}
		// if force init, remove all init data first
		if inits.Force {
			spinner := utils.NewSpinner(" waiting for force uninstall Nocalhost...")
			spinner.Start()
			uninstall := []string{
				"uninstall",
				app.DefaultInitInstallApplicationName,
				"--force",
				"-n",
				inits.NameSpace,
			}
			_, err = tools.ExecCommand(nil, debug, false, true, nhctl, uninstall...)
			utils.ShouldI(err, fmt.Sprintf("uninstall %s application fail", app.DefaultInitInstallApplicationName))
			// delete nocalhost(server namespace), nocalhost-reserved(dep) namespace if exist
			if nsErr := client.CheckExistNameSpace(inits.NameSpace); nsErr == nil {
				// try delete mariadb
				_ = client.NameSpace(inits.NameSpace).DeleteStatefulSetAndPVC("nocalhost-mariadb")
				utils.ShouldI(
					client.DeleteNameSpace(inits.NameSpace, true),
					fmt.Sprintf("delete namespace %s faile", inits.NameSpace),
				)
			}
			if nsErr := client.CheckExistNameSpace(app.DefaultInitWaitNameSpace); nsErr == nil {
				err = client.DeleteNameSpace(app.DefaultInitWaitNameSpace, true)
				utils.ShouldI(err, fmt.Sprintf("delete namespace %s fail", app.DefaultInitWaitNameSpace))
			}
			spinner.Stop()
			coloredoutput.Success("force uninstall Nocalhost successfully \n")
		}

		log.Debugf("checking namespace %s if exist", inits.NameSpace)
		// normal init: check if exist namespace
		err = client.CheckExistNameSpace(inits.NameSpace)
		if err != nil {
			customLabels := map[string]string{
				"env": app.DefaultInitCreateNameSpaceLabels,
			}
			client.Labels(customLabels)
			mustI(client.CreateNameSpace(inits.NameSpace), "create namespace fail")
			client.Labels(nil)
		}
		spinner := utils.NewSpinner(" waiting for get Nocalhost manifest...")
		spinner.Start()
		// call install command
		_, err = tools.ExecCommand(nil, debug, true, false, nhctl, params...)
		if err != nil {
			coloredoutput.Fail(
				"\n nhctl init fail, try to add `--force` end of command manually\n",
			)
			log.Fatal("exit init")
		}
		spinner.Stop()

		// 1. watch nocalhost-api and nocalhost-web ready
		// 2. print nocalhost-web service address
		// 3. use nocalhost-web service address to set default data into cluster
		spinner = utils.NewSpinner(" waiting for Nocalhost component ready, this will take a few minutes...")
		spinner.Start()
		mustI(
			client.NameSpace(inits.NameSpace).WaitDeploymentToBeReady(app.DefaultInitWatchDeployment),
			"watch deployment timeout",
		)
		// wait nocalhost-web ready
		// max 5 min
		checkTime := 0
		for {
			isReady, _ := client.NameSpace(inits.NameSpace).CheckDeploymentReady(app.DefaultInitWatchWebDeployment)
			if isReady {
				break
			}
			checkTime = checkTime + 1
			if checkTime > 1500 {
				break
			}
			time.Sleep(time.Duration(200) * time.Millisecond)
		}
		spinner.Stop()
		coloredoutput.Success("Nocalhost component get ready \n")
		// bookinfo source from
		//source := app.DefaultInitApplicationGithub
		//if strings.ToLower(inits.Source) == "coding" {
		//	source = app.DefaultInitApplicationCODING
		//}

		spinner = utils.NewSpinner(" waiting for init demo data...")
		spinner.Start()

		log.Debugf("try to find out web endpoint")
		endpoint := FindOutWebEndpoint(client)

		log.Debugf("try login and init nocalhost web(User、DevSpace and demo applications)")
		// set default cluster, application, users
		req := request.NewReq(
			fmt.Sprintf("http://%s", endpoint), kubeConfig, kubectl, inits.NameSpace, inits.Port,
		).Login(
			app.DefaultInitAdminUserName, app.DefaultInitAdminPassWord,
		).GetKubeConfig().AddBookInfoApplicationForThree().AddCluster().AddUser(
			app.DefaultInitUserEmail, app.DefaultInitPassword, app.DefaultInitName,
		).AddDevSpace()

		// should inject batch user
		if inits.InjectUserTemplate != "" && inits.InjectUserAmount > 0 {
			_ = req.SetInjectBatchUserTemplate(inits.InjectUserTemplate).InjectBatchDevSpace(
				inits.InjectUserAmount, inits.InjectUserAmountOffset,
			)
		}
		spinner.Stop()

		coloredoutput.Success("init demo data successfully \n")

		// wait for nocalhost-dep deployment in nocalhost-reserved namespace
		spinner = utils.NewSpinner(" waiting for Nocalhost-dep ready, this will take a few minutes...")
		spinner.Start()
		mustI(
			client.NameSpace(app.DefaultInitWaitNameSpace).WaitDeploymentToBeReady(app.DefaultInitWaitDeployment),
			"watch deployment timeout",
		)

		// change dep images tag
		setDepComponentDockerImage(kubectl, kubeConfig)

		spinner.Stop()

		coloredoutput.Success(
			"Nocalhost init completed. \n\n"+
				" Default user for plugin: \n"+
				" Api Server(Set on plugin): %s \n"+
				" Username: %s \n"+
				" Password: %s \n\n"+
				" Default administrator: \n"+
				" Web dashboard: %s\n"+
				" Username: %s \n"+
				" Password: %s \n\n"+
				" Now, you can setup VSCode plugin and enjoy Nocalhost! \n",
			req.BaseUrl,
			app.DefaultInitUserEmail,
			app.DefaultInitPassword,
			req.BaseUrl,
			app.DefaultInitAdminUserName,
			app.DefaultInitAdminPassWord,
		)

		must(req.IdleThePortForwardIfNeeded())
	},
}

func FindOutWebEndpoint(client *clientgoutils.ClientGoUtils) string {
	var port = inits.Port

	if inits.Type == "NodePort" {
		service, err := client.GetService("nocalhost-web")
		if err != nil || service == nil {
			log.Fatal("getting controller nocalhost-web from kubernetes failed")
			return ""
		}

		ports := service.Spec.Ports
		if len(ports) == 1 {
			port = int(ports[0].NodePort)
		}
	}

	// get Node ExternalIP
	nodes, err := client.GetNodesList()
	must(err)

	nodeExternalIP := ""
	nodeInternalIP := ""
	loadBalancerIP := ""
	for _, node := range nodes.Items {
		done := false
		for _, address := range node.Status.Addresses {
			if address.Type == corev1.NodeExternalIP {
				nodeExternalIP = address.Address
				done = true
				break
			}
			if address.Type == corev1.NodeInternalIP {
				nodeInternalIP = address.Address
			}
		}
		if done {
			break
		}
	}

	// get loadbalancer service IP
	service, err := client.NameSpace(inits.NameSpace).GetService(app.DefaultInitNocalhostService)
	must(err)
	for _, ip := range service.Status.LoadBalancer.Ingress {
		if ip.IP != "" {
			loadBalancerIP = ip.IP
			break
		}
	}

	// should use loadbalancerIP > nodeExternalIP > nodeInternalIP
	endPoint := ""
	if nodeInternalIP != "" {
		endPoint = nodeInternalIP + ":" + strconv.Itoa(port)
	}
	if nodeExternalIP != "" {
		endPoint = nodeExternalIP + ":" + strconv.Itoa(port)
	}
	if loadBalancerIP != "" {
		endPoint = loadBalancerIP
		if inits.Port != 80 {
			endPoint = loadBalancerIP + ":" + strconv.Itoa(port)
		}
	}

	log.Debugf("Nocalhost get ready, endpoint is: %s \n", endPoint)

	return endPoint
}

func setComponentDockerImageVersion(params *[]string) {
	if Branch == "" {
		return
	}
	// set -r with nhctl install
	// version is nocalhost tag
	gitRef := Version
	if Branch != app.DefaultNocalhostMainBranch {
		gitRef = Branch
	}
	*params = append(*params, "-r", gitRef)
	// main branch, means use version for docker images
	// Branch will set by make nhctl
	if Branch == app.DefaultNocalhostMainBranch {
		log.Debugf("Init nocalhost component with release %s", Version)
		*params = append(*params, "--set", "api.image.tag="+Version)
		*params = append(*params, "--set", "web.image.tag="+Version)
	} else {
		log.Debugf("Init nocalhost component with dev %s, but nocalhost-web with dev tag only", DevGitCommit)
		*params = append(*params, "--set", "api.image.tag="+DevGitCommit)
		// because of web image and api has different commitID, so take latest dev tag
		*params = append(*params, "--set", "web.image.tag=dev")
	}
}

// because of dep run latest docker image, so it can only use kubectl set
// image to set dep docker version same as nhctl version
func setDepComponentDockerImage(kubectl, kubeConfig string) {
	if Branch == "" {
		return
	}
	tag := Version
	// Branch will set by make nhctl
	if Branch != app.DefaultNocalhostMainBranch {
		tag = DevGitCommit
	}
	params := []string{
		"set",
		"image",
		"deployment/" + app.DefaultInitWaitDeployment,
		fmt.Sprintf("%s=%s:%s", app.DefaultInitWaitDeployment, app.DefaultNocalhostDepDockerRegistry, tag),
		"-n",
		app.DefaultInitWaitNameSpace,
		"--kubeconfig",
		kubeConfig,
	}
	_, err := tools.ExecCommand(nil, debug, false, false, kubectl, params...)
	utils.ShouldI(err, "set nocalhost-dep component tag fail")
}<|MERGE_RESOLUTION|>--- conflicted
+++ resolved
@@ -85,11 +85,7 @@
 			log.Fatal("--inject-user-template length should less then 15")
 		}
 		if inits.InjectUserTemplate != "" && !strings.ContainsAny(inits.InjectUserTemplate, "%d") {
-<<<<<<< HEAD
-			log.Fatalf("--inject-user-template does not contains %s", inits.InjectUserTemplate)
-=======
-			log.Fatal("--inject-user-template does not contains", "%d")
->>>>>>> c779f293
+			log.Fatalf("--inject-user-template does not contains", "%s", inits.InjectUserTemplate)
 		}
 		if inits.InjectUserAmount > 999 {
 			log.Fatal("--inject-user-amount must less then 999")
