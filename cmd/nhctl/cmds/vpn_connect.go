--- conflicted
+++ resolved
@@ -43,16 +43,11 @@
 	},
 	Run: func(cmd *cobra.Command, args []string) {
 		// if not sudo and sudo daemon is not running, needs sudo permission
-<<<<<<< HEAD
 		if !utils.IsAdmin() && !util.IsSudoDaemonServing() {
-			util.RunWithElevated()
-=======
-		if !util.IsAdmin() && !util.IsSudoDaemonServing() {
 			if err := util.RunWithElevated(); err != nil {
 				log.Warn(err)
 				return
 			}
->>>>>>> db91016f
 		}
 		_, err := daemon_client.GetDaemonClient(true)
 		if err != nil {
