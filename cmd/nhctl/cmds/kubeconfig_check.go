/*
* Copyright (C) 2021 THL A29 Limited, a Tencent company.  All rights reserved.
* This source code is licensed under the Apache License Version 2.0.
 */

package cmds

import (
	"encoding/json"
	"errors"
	"fmt"
	"github.com/spf13/cobra"
	"golang.org/x/text/encoding/unicode"
	"golang.org/x/text/transform"
	"io/ioutil"
	"k8s.io/apimachinery/pkg/util/sets"
	"nocalhost/cmd/nhctl/cmds/common"
	"nocalhost/internal/nhctl/fp"
	"nocalhost/pkg/nhctl/clientgoutils"
	"nocalhost/pkg/nhctl/k8sutils"
	"nocalhost/pkg/nhctl/log"
	"os"
)

var (
	contextSpecified []string
	interactive      bool
)

func init() {
	kubeconfigCmd.AddCommand(kubeconfigCheckCmd)
	kubeconfigCheckCmd.Flags().StringArrayVarP(
		&contextSpecified,
		"context", "c", []string{},
		"By default, the current context is used. If there is no cluster scope permission, check the 'namespace' is specified",
	)
	kubeconfigCheckCmd.Flags().BoolVarP(
		&interactive,
		"interactive", "i", false, "return readable interactive result",
	)
}

// Check kubeconfig file, if the kubeconfig does have a 'ns list' permission, return nothing
// or else return error code 1
// if error occur, not only return error code
// and show the reason to stderr
var kubeconfigCheckCmd = &cobra.Command{
	Use:   "check",
	Short: "check kubeconfig",
	Long:  `check kubeconfig`,
	Run: func(cmd *cobra.Command, args []string) {
		if len(contextSpecified) == 0 {
			contextSpecified = append(contextSpecified, "")
		}

		if common.KubeConfig == "-" { // from sdtin

			// TODO: Consider adding a flag to force to UTF16, apparently some
			// Windows tools don't write the BOM
			utf16bom := unicode.BOMOverride(unicode.UTF8.NewDecoder())
			reader := transform.NewReader(os.Stdin, utf16bom)

			content, err := ioutil.ReadAll(reader)
			must(err)

			common.KubeConfig = k8sutils.GetOrGenKubeConfigPath(string(content))
		}

		checkInfos := make([]CheckInfo, 0)

		notEmpty := false
		warnMsg := "Your KubeConfig may illegal, please try to fix it by following the tips below: <br>"
		for _, context := range contextSpecified {
			checkInfo := CheckKubeconfig(common.KubeConfig, context)
			checkInfos = append(checkInfos, checkInfo)

			if checkInfo.Tips != "" {
				notEmpty = true
				warnMsg += fmt.Sprintf("%s <br>", checkInfo.Tips)
			}
		}

		if interactive {
			marshal, _ := json.Marshal(checkInfos)
			fmt.Println(string(marshal))
		} else {
			if notEmpty {
				log.PWarn(warnMsg)
			}
		}
	},
}

// # CheckKubeconfig return two strings
// first is the complate guide
// second is a simple msg
func CheckKubeconfig(kubeconfigParams string, contextParam string) CheckInfo {
	unexpectedErrFmt := "Please check if your cluster or kubeconfig is valid, Error: %v"
	invalidNamespaceFmt := "Please check current namespace is valid, or make sure" +
		" you have the correct permissions to access this namespace, Error: %v"

	utils, err := clientgoutils.NewClientGoUtils(kubeconfigParams, "")
	if err != nil {
		return CheckInfo{
			FAIL, fmt.Sprintf(unexpectedErrFmt, err.Error()),
		}
	}

	config, err := utils.NewFactory().ToRawKubeConfigLoader().RawConfig()
	if err != nil {
		return CheckInfo{
			FAIL, fmt.Sprintf(unexpectedErrFmt, err.Error()),
		}
	}

	if len(config.Contexts) == 0 {
		return CheckInfo{FAIL, "Please make sure your kubeconfig contains at least one context"}
	}

	if contextParam == "" {
		contextParam = config.CurrentContext
	}

	if ctx, ok := config.Contexts[contextParam]; !ok {
		set := sets.NewString()
		for validContext, _ := range config.Contexts {
			set.Insert(validContext)
		}

		msg := fmt.Sprintf(
			"Invalid context '%s',"+
				" you should choose a correct one from below %v",
			contextParam, set.UnsortedList(),
		)
		return CheckInfo{
			FAIL, msg,
		}
	} else {
<<<<<<< HEAD
		specifiedNs := ctx.Namespace == ""
		_ = common.Prepare()
=======
		specifiedNs := ctx.Namespace != ""
		_ = Prepare()
>>>>>>> aa8f0190

		kubeCOnfigContent := fp.NewFilePath(common.KubeConfig).ReadFile()

		err := clientgoutils.CheckForResource(
			kubeCOnfigContent,
			"",
			[]string{"list", "get", "watch"}, "namespaces",
		)

		if err != nil {
			if errors.Is(err, clientgoutils.PermissionDenied) {
				msg := fmt.Sprintf(
					"Context '%s' can not asscess the cluster scope resources, so you should specify a namespace by using "+
						"'kubectl config set-context %s --namespace=${your_namespace} --kubeconfig=${your_kubeconfig}', or you can add"+
						" a namespace to this context manually. ",
					contextParam, contextParam,
				)

				if specifiedNs {
					if err := clientgoutils.CheckForResource(
						kubeCOnfigContent,
						ctx.Namespace,
						[]string{"list"}, "pod",
					); err != nil {
						return CheckInfo{FAIL, fmt.Sprintf(invalidNamespaceFmt, err.Error())}
					}
					return CheckInfo{SUCCESS, ""}
				}

				return CheckInfo{FAIL, msg}
			}
			return CheckInfo{FAIL, fmt.Sprintf(unexpectedErrFmt, err.Error())}
		}

		// Success with cluster scope
		return CheckInfo{SUCCESS, "Current context can list with cluster-scope resources"}
	}
}

var (
	SUCCESS CheckInfoStatus = "SUCCESS"
	FAIL    CheckInfoStatus = "FAIL"
)

type CheckInfo struct {
	Status CheckInfoStatus `json:"status" yaml:"status"`
	Tips   string          `json:"tips" yaml:"tips"`
}

type CheckInfoStatus string<|MERGE_RESOLUTION|>--- conflicted
+++ resolved
@@ -136,13 +136,8 @@
 			FAIL, msg,
 		}
 	} else {
-<<<<<<< HEAD
-		specifiedNs := ctx.Namespace == ""
+		specifiedNs := ctx.Namespace != ""
 		_ = common.Prepare()
-=======
-		specifiedNs := ctx.Namespace != ""
-		_ = Prepare()
->>>>>>> aa8f0190
 
 		kubeCOnfigContent := fp.NewFilePath(common.KubeConfig).ReadFile()
 
