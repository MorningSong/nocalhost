/*
* Copyright (C) 2021 THL A29 Limited, a Tencent company.  All rights reserved.
* This source code is licensed under the Apache License Version 2.0.
 */

package cmds

import (
	"encoding/json"
	"fmt"
	"gopkg.in/yaml.v3"
	"nocalhost/internal/nhctl/app_flags"
	"nocalhost/internal/nhctl/appmeta"
	"nocalhost/internal/nhctl/common"
	_const "nocalhost/internal/nhctl/const"
	"nocalhost/internal/nhctl/daemon_handler"
	"nocalhost/internal/nhctl/model"
	"nocalhost/pkg/nhctl/log"
	"os"
	"strconv"

	"github.com/olekukonko/tablewriter"
	"github.com/spf13/cobra"
	"nocalhost/internal/nhctl/app"
	"nocalhost/internal/nhctl/nocalhost"
)

var listFlags = &app_flags.ListFlags{}

func init() {
	listCmd.Flags().BoolVar(&listFlags.Yaml, "yaml", false, "use yaml as out put, only supports for 'nhctl list'")
	listCmd.Flags().BoolVar(&listFlags.Json, "json", false, "use json as out put, only supports for 'nhctl list'")
	listCmd.Flags().BoolVar(&listFlags.Full, "full", false, "list application meta full")
	rootCmd.AddCommand(listCmd)
}

var listCmd = &cobra.Command{
	Use:     "list [NAME]",
	Aliases: []string{"ls"},
	Short:   "List applications",
	Long:    `List applications`,
	Run: func(cmd *cobra.Command, args []string) {
		must(Prepare())

		if len(args) > 0 { // list application detail
			applicationName := args[0]
			initApp(applicationName)
			ListApplicationSvc(nocalhostApp)
			os.Exit(0)
		}

		if listFlags.Yaml {
			ListApplicationsYaml()
		} else if listFlags.Json {
			ListApplicationsJson()
		} else if listFlags.Full {
			ListApplicationsFull()
		} else {
			ListApplications()
		}
	},
}

func ListApplicationSvc(napp *app.Application) {
	var data [][]string
	appProfile, _ := napp.GetProfile()
	for _, svcProfile := range appProfile.SvcProfile {
		rols := []string{
			svcProfile.GetName(), strconv.FormatBool(svcProfile.Developing), strconv.FormatBool(svcProfile.Syncing),
			fmt.Sprintf("%v", svcProfile.DevPortForwardList),
			fmt.Sprintf("%s", svcProfile.LocalAbsoluteSyncDirFromDevStartPlugin),
			strconv.Itoa(svcProfile.LocalSyncthingGUIPort),
		}
		data = append(data, rols)
	}
	table := tablewriter.NewWriter(os.Stdout)
	table.SetHeader([]string{"NAME", "DEVELOPING", "SYNCING", "DEV-PORT-FORWARDED", "SYNC-PATH", "LOCAL-SYNCTHING-GUI"})

	for _, v := range data {
		table.Append(v)
	}
	table.Render() // Send output
}

func ListApplicationsResult() []*model.Namespace {
	metas, err := DoGetApplicationMetas()
	must(err)
	return daemon_handler.ParseApplicationsResult(nameSpace, metas)
}

func ListApplicationsFull() {
	metas, err := DoGetApplicationMetas()
	must(err)
	marshal, _ := yaml.Marshal(metas.Desc())
	fmt.Print(string(marshal))
}

func ListApplicationsJson() {
	result := ListApplicationsResult()
	marshal, _ := json.Marshal(result)
	fmt.Print(string(marshal))
}

func ListApplicationsYaml() {
	result := ListApplicationsResult()
	marshal, _ := yaml.Marshal(result)
	fmt.Print(string(marshal))
}

func ListApplications() {
	metas, err := DoGetApplicationMetas()
	must(err)
	fmt.Printf("%-20s %-20s %-20s %-20s\n", "NAME", "STATE", "NAMESPACE", "TYPE")
	for _, meta := range metas {
		fmt.Printf("%-20s %-20s %-20s %-20s\n", meta.Application, meta.ApplicationState, meta.Ns, meta.ApplicationType)
	}
}

// do get application metas
// and create default application if needed
func DoGetApplicationMetas() (appmeta.ApplicationMetas, error) {
	metas, err := nocalhost.GetApplicationMetas(nameSpace, kubeConfig)
	var foundDefaultApp bool
	for _, meta := range metas {
		if meta.Application == _const.DefaultNocalhostApplication {
			foundDefaultApp = true
			break
		}
	}

	if !foundDefaultApp {
		// try init default application
		nocalhostApp, err = common.InitDefaultApplicationInCurrentNs(nameSpace, kubeConfig)
		if err != nil {
			log.Logf("failed to init default application in namespace: %s", nameSpace)
		}

		// if current user has not permission to create secret, we also create a fake 'default.application'
		// app meta for him
		// or else error occur
		if nocalhostApp != nil {
			return []*appmeta.ApplicationMeta{nocalhostApp.GetAppMeta()}, nil
		} else {
<<<<<<< HEAD

=======
>>>>>>> 11c094ea
			metas = append(metas, appmeta.FakeAppMeta(nameSpace, _const.DefaultNocalhostApplication))
		}
	}

	return metas, err
}<|MERGE_RESOLUTION|>--- conflicted
+++ resolved
@@ -141,10 +141,6 @@
 		if nocalhostApp != nil {
 			return []*appmeta.ApplicationMeta{nocalhostApp.GetAppMeta()}, nil
 		} else {
-<<<<<<< HEAD
-
-=======
->>>>>>> 11c094ea
 			metas = append(metas, appmeta.FakeAppMeta(nameSpace, _const.DefaultNocalhostApplication))
 		}
 	}
