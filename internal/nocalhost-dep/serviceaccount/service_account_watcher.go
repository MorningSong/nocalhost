/*
 * Tencent is pleased to support the open source community by making Nocalhost available.,
 * Copyright (C) 2019 THL A29 Limited, a Tencent company. All rights reserved.
 * Licensed under the MIT License (the "License"); you may not use this file except
 * in compliance with the License. You may obtain a copy of the License at
 * http://opensource.org/licenses/MIT
 * Unless required by applicable law or agreed to in writing, software distributed under,
 * the License is distributed on an "AS IS" BASIS, WITHOUT WARRANTIES OR CONDITIONS OF ANY KIND,
 * either express or implied. See the License for the specific language governing permissions and
 * limitations under the License.
 */

package service_account

import (
	"context"
	"fmt"
	"github.com/golang/glog"
	authorizationv1 "k8s.io/api/authorization/v1"
	corev1 "k8s.io/api/core/v1"
	metav1 "k8s.io/apimachinery/pkg/apis/meta/v1"
	"k8s.io/apimachinery/pkg/fields"
	"k8s.io/client-go/kubernetes"
	"k8s.io/client-go/rest"
	"k8s.io/client-go/tools/cache"
	"k8s.io/client-go/tools/clientcmd"
	"nocalhost/internal/nhctl/appmeta"
	"nocalhost/internal/nhctl/watcher"
<<<<<<< HEAD
	"nocalhost/pkg/nocalhost-api/pkg/clientgo"
=======
>>>>>>> ab713a91
	"nocalhost/pkg/nocalhost-api/pkg/setupcluster"
	"strings"
	"sync"
)

type ServiceAccountWatcher struct {
	clientset *kubernetes.Clientset

	cache *set /* serviceAccount */
	lock  sync.Mutex
	quit  chan bool

	watchController *watcher.Controller
}

func (saw *ServiceAccountWatcher) CreateOrUpdate(key string, obj interface{}) error {
	if sa, ok := obj.(*corev1.ServiceAccount); ok {
		return saw.join(sa)
	} else {
		errInfo := fmt.Sprintf("Fetching service account with key %s but could not cast to sa: %v", key, obj)
		glog.Error(errInfo)
		return fmt.Errorf(errInfo)
	}
}

func (saw *ServiceAccountWatcher) Delete(key string) error {
	appName, err := appmeta.GetApplicationName(key)
	if err != nil {
		return err
	}

	saw.left(appName)
	return nil
}

func (saw *ServiceAccountWatcher) WatcherInfo() string {
	return fmt.Sprintf("'ServiceAccount'")
}

func (saw *ServiceAccountWatcher) join(sa *corev1.ServiceAccount) error {
<<<<<<< HEAD
	for key := range sa.Labels {
		if key == clientgo.NocalhostLabel {
			isClusterAdmin, _ := saw.isClusterAdmin(sa)
			saw.cache.record(string(sa.UID), isClusterAdmin, sa.Name)
			glog.Infof(
				"ServiceAccountCache: refresh nocalhost sa in ns: %s, is cluster admin: %t", sa.Namespace,
				isClusterAdmin,
			)
			return nil
		}
	}
=======

	isClusterAdmin, _ := saw.isClusterAdmin(sa)
	saw.cache.record(string(sa.UID), isClusterAdmin, sa.Name)
	glog.Infof(
		"ServiceAccountCache: refresh nocalhost sa in ns: %s, is cluster admin: %t", sa.Namespace,
		isClusterAdmin,
	)
>>>>>>> ab713a91
	return nil
}

func (saw *ServiceAccountWatcher) left(saName string) {
	if idx := strings.Index(saName, "/"); idx > 0 {
		if len(saName) > idx+1 {
			sa := saName[idx+1:]
			glog.Infof("ServiceAccountCache: remove nocalhost sa in ns: %s", saName[:idx])
			saw.cache.removeByServiceAccountName(sa)
		}
	}
}

func NewServiceAccountWatcher(clientset *kubernetes.Clientset) *ServiceAccountWatcher {
	return &ServiceAccountWatcher{
		clientset: clientset,
		cache:     newSet(),
		quit:      make(chan bool),
	}
}

type set struct {
	inner  map[string] /* UID */ bool              /* is cluster admin */
	helper map[string] /* serviceAccount */ string /* UID */
	lock   sync.Mutex
}

func newSet() *set {
	return &set{
		map[string] /* UID */ bool /* is cluster admin */ {},
		map[string] /* serviceAccount */ string /* UID */ {},
		sync.Mutex{},
	}
}

func (s *set) record(key string, isClusterAdmin bool, saName string) {
	s.lock.Lock()
	defer s.lock.Unlock()

	s.inner[key] = isClusterAdmin
	s.helper[saName] = key
}

func (s *set) removeByServiceAccountName(saName string) {
	s.lock.Lock()
	defer s.lock.Unlock()

	if uid, ok := s.helper[saName]; ok {
		delete(s.inner, uid)
		delete(s.helper, saName)
	}
}

func (saw *ServiceAccountWatcher) isClusterAdmin(sa *corev1.ServiceAccount) (bool, error) {
	if len(sa.Secrets) == 0 {
		return false, nil
	}

	secret, err := saw.clientset.CoreV1().Secrets(sa.Namespace).Get(
		context.TODO(), sa.Secrets[0].Name, metav1.GetOptions{},
	)
	if err != nil {
		glog.Error(err)
		return false, err
	}

	config, err := rest.InClusterConfig()
	if err != nil {
		glog.Error(err)
		return false, err
	}

	KubeConfigYaml, err, _ := setupcluster.NewDevKubeConfigReader(
		secret, config.Host, sa.Namespace,
	).GetCA().GetToken().AssembleDevKubeConfig().ToYamlString()
	if err != nil {
		glog.Error(err)
		return false, err
	}

	cfg, err := clientcmd.RESTConfigFromKubeConfig([]byte(KubeConfigYaml))
	if err != nil {
		glog.Error(err)
		return false, nil
	}

	cs, err := kubernetes.NewForConfig(cfg)
	if err != nil {
		glog.Error(err)
		return false, nil
	}

	arg := &authorizationv1.SelfSubjectAccessReview{
		Spec: authorizationv1.SelfSubjectAccessReviewSpec{
			ResourceAttributes: &authorizationv1.ResourceAttributes{
				Namespace: "*",
				Group:     "*",
				Verb:      "*",
				Name:      "*",
				Version:   "*",
				Resource:  "*",
			},
		},
	}

	response, err := cs.AuthorizationV1().SelfSubjectAccessReviews().Create(context.TODO(), arg, metav1.CreateOptions{})
	if err != nil {
		glog.Error(err)
		return false, err
	}
	return response.Status.Allowed, nil
}

func (saw *ServiceAccountWatcher) IsClusterAdmin(uid string) *bool {
	admin, ok := saw.cache.inner[uid]
	if ok {
		return &admin
	} else {
		return nil
	}
}

func (saw *ServiceAccountWatcher) Quit() {
	saw.quit <- true
}

func (saw *ServiceAccountWatcher) Prepare(namespace string) error {
	// create the service account watcher
	saWatcher := cache.NewListWatchFromClient(
<<<<<<< HEAD
		saw.clientset.CoreV1().RESTClient(), "serviceaccounts", "default", fields.Everything(),
=======
		saw.clientset.CoreV1().RESTClient(), "serviceaccounts", namespace, fields.Everything(),
>>>>>>> ab713a91
	)

	controller := watcher.NewController(saw, saWatcher, &corev1.ServiceAccount{})

<<<<<<< HEAD
	if list, err := saw.clientset.CoreV1().ServiceAccounts("default").List(
		context.TODO(), metav1.ListOptions{},
	); err == nil {
		for _, item := range list.Items {
			for key := range item.Labels {
				if key == clientgo.NocalhostLabel {
					isClusterAdmin, _ := saw.isClusterAdmin(&item)
					saw.cache.record(string(item.UID), isClusterAdmin, item.Name)
					glog.Infof(
						"ServiceAccountCache: refresh nocalhost sa in ns: %s, is cluster admin: %t", item.Namespace,
						isClusterAdmin,
					)
				}
			}
=======
	if list, err := saw.clientset.CoreV1().ServiceAccounts(namespace).List(
		context.TODO(), metav1.ListOptions{},
	); err == nil {
		for _, item := range list.Items {
			isClusterAdmin, _ := saw.isClusterAdmin(&item)
			saw.cache.record(string(item.UID), isClusterAdmin, item.Name)
			glog.Infof(
				"ServiceAccountCache: refresh nocalhost sa in ns: %s, is cluster admin: %t", item.Namespace,
				isClusterAdmin,
			)
>>>>>>> ab713a91
		}
	}

	saw.watchController = controller
	return nil
}

// this method will block until error occur
func (saw *ServiceAccountWatcher) Watch() {
	stop := make(chan struct{})
	defer close(stop)
	go saw.watchController.Run(1, stop)
	<-saw.quit
}<|MERGE_RESOLUTION|>--- conflicted
+++ resolved
@@ -26,10 +26,6 @@
 	"k8s.io/client-go/tools/clientcmd"
 	"nocalhost/internal/nhctl/appmeta"
 	"nocalhost/internal/nhctl/watcher"
-<<<<<<< HEAD
-	"nocalhost/pkg/nocalhost-api/pkg/clientgo"
-=======
->>>>>>> ab713a91
 	"nocalhost/pkg/nocalhost-api/pkg/setupcluster"
 	"strings"
 	"sync"
@@ -70,19 +66,6 @@
 }
 
 func (saw *ServiceAccountWatcher) join(sa *corev1.ServiceAccount) error {
-<<<<<<< HEAD
-	for key := range sa.Labels {
-		if key == clientgo.NocalhostLabel {
-			isClusterAdmin, _ := saw.isClusterAdmin(sa)
-			saw.cache.record(string(sa.UID), isClusterAdmin, sa.Name)
-			glog.Infof(
-				"ServiceAccountCache: refresh nocalhost sa in ns: %s, is cluster admin: %t", sa.Namespace,
-				isClusterAdmin,
-			)
-			return nil
-		}
-	}
-=======
 
 	isClusterAdmin, _ := saw.isClusterAdmin(sa)
 	saw.cache.record(string(sa.UID), isClusterAdmin, sa.Name)
@@ -90,7 +73,6 @@
 		"ServiceAccountCache: refresh nocalhost sa in ns: %s, is cluster admin: %t", sa.Namespace,
 		isClusterAdmin,
 	)
->>>>>>> ab713a91
 	return nil
 }
 
@@ -220,31 +202,11 @@
 func (saw *ServiceAccountWatcher) Prepare(namespace string) error {
 	// create the service account watcher
 	saWatcher := cache.NewListWatchFromClient(
-<<<<<<< HEAD
-		saw.clientset.CoreV1().RESTClient(), "serviceaccounts", "default", fields.Everything(),
-=======
 		saw.clientset.CoreV1().RESTClient(), "serviceaccounts", namespace, fields.Everything(),
->>>>>>> ab713a91
 	)
 
 	controller := watcher.NewController(saw, saWatcher, &corev1.ServiceAccount{})
 
-<<<<<<< HEAD
-	if list, err := saw.clientset.CoreV1().ServiceAccounts("default").List(
-		context.TODO(), metav1.ListOptions{},
-	); err == nil {
-		for _, item := range list.Items {
-			for key := range item.Labels {
-				if key == clientgo.NocalhostLabel {
-					isClusterAdmin, _ := saw.isClusterAdmin(&item)
-					saw.cache.record(string(item.UID), isClusterAdmin, item.Name)
-					glog.Infof(
-						"ServiceAccountCache: refresh nocalhost sa in ns: %s, is cluster admin: %t", item.Namespace,
-						isClusterAdmin,
-					)
-				}
-			}
-=======
 	if list, err := saw.clientset.CoreV1().ServiceAccounts(namespace).List(
 		context.TODO(), metav1.ListOptions{},
 	); err == nil {
@@ -255,7 +217,6 @@
 				"ServiceAccountCache: refresh nocalhost sa in ns: %s, is cluster admin: %t", item.Namespace,
 				isClusterAdmin,
 			)
->>>>>>> ab713a91
 		}
 	}
 
