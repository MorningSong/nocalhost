/*
* Copyright (C) 2021 THL A29 Limited, a Tencent company.  All rights reserved.
* This source code is licensed under the Apache License Version 2.0.
 */

package resouce_cache

import (
	"context"
	"crypto/sha1"
	"fmt"
	"github.com/hashicorp/golang-lru/simplelru"
	"github.com/pkg/errors"
	authorizationv1 "k8s.io/api/authorization/v1"
	k8serrors "k8s.io/apimachinery/pkg/api/errors"
	metav1 "k8s.io/apimachinery/pkg/apis/meta/v1"
	"k8s.io/apimachinery/pkg/runtime"
	"k8s.io/apimachinery/pkg/runtime/schema"
	"k8s.io/client-go/informers"
	"k8s.io/client-go/kubernetes"
	"k8s.io/client-go/restmapper"
	"k8s.io/client-go/tools/cache"
	"k8s.io/client-go/tools/clientcmd"
	"k8s.io/client-go/util/flowcontrol"
	"nocalhost/internal/nhctl/const"
	"nocalhost/pkg/nhctl/log"
	"reflect"
	"sort"
	"strings"
	"sync"
	"time"
)

// cache Searcher for each kubeconfig
var searchMap, _ = simplelru.NewLRU(20, func(_ interface{}, value interface{}) {
	if value != nil {
		if s, ok := value.(*Searcher); ok && s != nil {
			go func() { s.Stop() }()
		}
	}
})
var lock sync.Mutex
var clusterMap = make(map[string]bool)
var clusterMapLock sync.Mutex

type Searcher struct {
	kubeconfigBytes []byte
	informerFactory informers.SharedInformerFactory
	// [string]*meta.RESTMapping
	supportSchema *sync.Map
	stopChannel   chan struct{}
	// last used this searcher, for release informer resource
	lastUsedTime time.Time
}

type GvkGvrWithAlias struct {
	Gvr   schema.GroupVersionResource
	Gvk   schema.GroupVersionKind
	alias []string
	// namespaced indicates if a resource is namespaced or not.
	Namespaced bool
}

// getSupportedSchema return restMapping of each resource, [string]*meta.RESTMapping
func getSupportedSchema(apiResources []*restmapper.APIGroupResources) (map[string][]GvkGvrWithAlias, error) {
	var resourceNeeded = map[string]string{"namespaces": "namespaces"}
	for _, v := range GroupToTypeMap {
		for _, s := range v.V {
			resourceNeeded[s] = s
		}
	}
<<<<<<< HEAD
	apiResourceLists, err := c.ServerPreferredResources()
	if err != nil && len(apiResourceLists) == 0 {
		return nil, err
	}
	nameToMapping := make(map[string]*meta.RESTMapping)
	for _, resourceList := range apiResourceLists {
		for _, resource := range resourceList.APIResources {
			if resourceNeeded[resource.Name] == "" {
				continue
			}
			if nameToMapping[resource.Name] != nil {
				log.Logf("Already exist resource type: %s, restMapping: %v",
					resource.Name, nameToMapping[resource.Name])
				continue
			}
			if groupVersion, err := schema.ParseGroupVersion(resourceList.GroupVersion); err == nil {
				gvk := groupVersion.WithKind(resource.Kind)
				mapping, _ := mapper.RESTMapping(gvk.GroupKind(), gvk.Version)
				if mapping == nil {
					log.Tracef("RESTMapping is nil, gvk is %v", gvk)
					continue
				}
				nameToMapping[resource.Name] = mapping
				nameToMapping[resource.Kind] = mapping
				nameToMapping[strings.ToLower(resource.Kind)] = mapping
				for _, name := range resource.ShortNames {
					nameToMapping[name] = mapping
=======

	nameToMapping := make(map[string][]GvkGvrWithAlias)
	for _, resourceList := range apiResources {
		for version, resource := range resourceList.VersionedResources {
			for _, apiResource := range resource {
				if _, need := resourceNeeded[apiResource.Name]; need {
					r := GvkGvrWithAlias{
						Gvr: schema.GroupVersionResource{
							Group:    resourceList.Group.Name,
							Version:  version,
							Resource: apiResource.Name,
						},
						Gvk: schema.GroupVersionKind{
							Group:   resourceList.Group.Name,
							Version: version,
							Kind:    apiResource.Kind,
						},
						alias:      []string{},
						Namespaced: apiResource.Namespaced,
					}
					if apiResource.ShortNames != nil {
						r.alias = append(r.alias, apiResource.ShortNames...)
					}
					r.alias = append(r.alias, strings.ToLower(apiResource.Kind))
					r.alias = append(r.alias, strings.ToLower(apiResource.Name))
					v := nameToMapping[apiResource.Name]
					if v == nil {
						v = make([]GvkGvrWithAlias, 0)
					}
					v = append(v, r)
					nameToMapping[apiResource.Name] = v
>>>>>>> dbfccb35
				}
			}
		}
	}
	if len(nameToMapping) == 0 {
		return nil, errors.New("RestMapping is empty, this should not happened")
	}
	return nameToMapping, nil
}

// GetSearcherWithLRU GetSearchWithLRU will cache kubeconfig with LRU
func GetSearcherWithLRU(kubeconfigBytes []byte, namespace string) (search *Searcher, err error) {
	defer func() {
		if search != nil {
			search.lastUsedTime = time.Now()
		}
	}()
	lock.Lock()
	defer lock.Unlock()
	searcher, exist := searchMap.Get(generateKey(kubeconfigBytes, namespace))
	if !exist || searcher == nil {
		newSearcher, err := initSearcher(kubeconfigBytes, namespace)
		if err != nil {
			return nil, err
		}
		searchMap.Add(generateKey(kubeconfigBytes, namespace), newSearcher)
	}
	if searcher, exist = searchMap.Get(generateKey(kubeconfigBytes, namespace)); exist && searcher != nil {
		search = searcher.(*Searcher)
		err = nil
		return
	}
	return nil, errors.New("Error occurs while init informer searcher")
}

// calculate kubeconfig content's sha value as unique cluster id
func generateKey(kubeconfigBytes []byte, namespace string) string {
	h := sha1.New()
	h.Write(kubeconfigBytes)
	// if it's a cluster admin kubeconfig, then generate key without namespace
	clusterMapLock.Lock()
	defer clusterMapLock.Unlock()
	if _, found := clusterMap[string(kubeconfigBytes)]; found {
		return string(h.Sum(nil))
	} else {
		return string(h.Sum([]byte(namespace)))
	}
}

// initSearcher return a searcher which use informer to cache resource, without cache
func initSearcher(kubeconfigBytes []byte, namespace string) (*Searcher, error) {
	config, err := clientcmd.RESTConfigFromKubeConfig(kubeconfigBytes)
	if err != nil {
		return nil, err
	}
	// default value is flowcontrol.NewTokenBucketRateLimiter(5, 10)
	config.RateLimiter = flowcontrol.NewTokenBucketRateLimiter(10000, 10000)
	clientset, err1 := kubernetes.NewForConfig(config)
	if err1 != nil {
		return nil, err1
	}

	var informerFactory informers.SharedInformerFactory

	if isClusterAdmin(clientset) {
		informerFactory = informers.NewSharedInformerFactory(clientset, time.Second*5)
		clusterMapLock.Lock()
		clusterMap[string(kubeconfigBytes)] = true
		clusterMapLock.Unlock()
	} else {
		informerFactory = informers.NewSharedInformerFactoryWithOptions(
			clientset, time.Second*5, informers.WithNamespace(namespace),
		)
	}
	gr, err2 := restmapper.GetAPIGroupResources(clientset)
	if err2 != nil {
		return nil, err2
	}
	restMappingList, err3 := getSupportedSchema(gr)
	if err3 != nil {
		return nil, err3
	}

	result := sync.Map{}

	for name, groupVersionResourceList := range restMappingList {
		createInformerSuccess := false
		for _, resource := range groupVersionResourceList {
			if _, err = informerFactory.ForResource(resource.Gvr); err != nil {
				if k8serrors.IsForbidden(err) {
					log.Warnf("user account is forbidden to list resource: %v, ignored", resource)
					createInformerSuccess = true
				} else if strings.Contains(err.Error(), "no informer found for") {
					continue
				} else {
					log.Warnf("Can't create informer for resource: %v, error info: %v, ignored", resource, err)
				}
			} else {
				createInformerSuccess = true
				for _, alias := range resource.alias {
					result.Store(alias, resource)
				}
				break
			}
		}
		if !createInformerSuccess {
			log.Warnf("Can't create informer for resource: %v, this should not happened", name)
		}
	}
	stopChannel := make(chan struct{}, len(restMappingList))
	firstSyncChannel := make(chan struct{}, 2)
	informerFactory.Start(stopChannel)
	go func() {
		informerFactory.WaitForCacheSync(firstSyncChannel)
		firstSyncChannel <- struct{}{}
	}()
	go func() {
		t := time.NewTicker(time.Second * 3)
		<-t.C
		firstSyncChannel <- struct{}{}
	}()
	<-firstSyncChannel

	newSearcher := &Searcher{
		kubeconfigBytes: kubeconfigBytes,
		informerFactory: informerFactory,
		supportSchema:   &result,
		stopChannel:     stopChannel,
	}
	return newSearcher, nil
}

// Start wait searcher to close
func (s *Searcher) Start() {
	<-s.stopChannel
}

// Stop to stop the searcher
func (s *Searcher) Stop() {
	for i := 0; i < cap(s.stopChannel); i++ {
		s.stopChannel <- struct{}{}
	}
}

func (s *Searcher) GetKubeconfigBytes() []byte {
	return s.kubeconfigBytes
}

func (s *Searcher) GetResourceInfo(resourceType string) (GvkGvrWithAlias, error) {
	if value, found := s.supportSchema.Load(strings.ToLower(resourceType)); found && value != nil {
		if restMapping, convert := value.(GvkGvrWithAlias); convert {
			return restMapping, nil
		}
	}
	return GvkGvrWithAlias{}, errors.New(fmt.Sprintf("Can't get restMapping, resource type: %s", resourceType))
}

// e's annotation appName must in appNameRange, otherwise app name is not available
func getAppName(e interface{}, availableAppName []string) string {
	annotations := e.(metav1.Object).GetAnnotations()
	if annotations == nil {
		return _const.DefaultNocalhostApplication
	}
	var appName string
	if len(annotations[_const.NocalhostApplicationName]) != 0 {
		appName = annotations[_const.NocalhostApplicationName]
	}
	if len(annotations[_const.HelmReleaseName]) != 0 {
		appName = annotations[_const.HelmReleaseName]
	}
	for _, app := range availableAppName {
		if app == appName {
			return appName
		}
	}
	return _const.DefaultNocalhostApplication
}

// vendor/k8s.io/client-go/tools/cache/store.go:99, the reason why using ns/resource to get resource
func nsResource(ns, resourceName string) string {
	return fmt.Sprintf("%s/%s", ns, resourceName)
}

func SortByNameAsc(item []interface{}) {
	sort.SliceStable(
		item, func(i, j int) bool {
			return item[i].(metav1.Object).GetName() < item[j].(metav1.Object).GetName()
		},
	)
}

func (s *Searcher) Criteria() *criteria {
	return newCriteria(s)
}

type criteria struct {
	search *Searcher
	// those two just needs one is enough
	kind         runtime.Object
	resourceType string

	namespaceScope   bool
	resourceName     string
	appName          string
	ns               string
	availableAppName []string
	label            map[string]string
}

func newCriteria(search *Searcher) *criteria {
	return &criteria{search: search}
}
func (c *criteria) Namespace(namespace string) *criteria {
	c.ns = namespace
	return c
}

func (c *criteria) AppName(appName string) *criteria {
	c.appName = appName
	return c
}

func (c *criteria) AppNameNotIn(appNames ...string) *criteria {
	var result []string
	for _, appName := range appNames {
		if appName != _const.DefaultNocalhostApplication {
			result = append(result, appName)
		}
	}
	c.availableAppName = result
	return c
}

func (c *criteria) ResourceType(resourceType string) *criteria {
	if mapping, err := c.search.GetResourceInfo(resourceType); err == nil {
		c.resourceType = resourceType
		c.namespaceScope = mapping.Namespaced
	} else {
		log.Logf("Can not found restMapping for resource type: %s", resourceType)
	}
	return c
}

func (c *criteria) Kind(object runtime.Object) *criteria {
	c.kind = object
	if info, err := c.search.GetResourceInfo(reflect.TypeOf(object).Name()); err == nil {
		c.namespaceScope = info.Namespaced
	} else {
		log.Logf("Can not found restMapping for resource: %s", reflect.TypeOf(object).Name())
	}
	return c
}

func (c *criteria) ResourceName(resourceName string) *criteria {
	c.resourceName = resourceName
	return c
}

func (c *criteria) Label(label map[string]string) *criteria {
	c.label = label
	return c
}

func (c *criteria) QueryOne() (interface{}, error) {
	query, err := c.Query()
	if err != nil {
		return nil, err
	}
	if len(query) == 0 {
		return nil, errors.New("not found")
	}
	return query[0], nil
}

func (c *criteria) Consume(consumer func([]interface{}) error) error {
	query, err := c.Query()
	if err != nil {
		return err
	}

	return consumer(query)
}

// Get Query
func (c *criteria) Query() (data []interface{}, e error) {
	defer func() {
		if err := recover(); err != nil {
			e = err.(error)
		}
		if mapping, errs := c.search.GetResourceInfo(c.resourceType); errs == nil {
			for _, d := range data {
				d.(runtime.Object).GetObjectKind().SetGroupVersionKind(mapping.Gvk)
			}
		}
	}()

	if c.search == nil {
		return nil, errors.New("search should not be null")
	}
	if len(c.resourceType) == 0 && c.kind == nil {
		return nil, errors.New("resource type and kind should not be null at the same time")
	}
	var informer cache.SharedIndexInformer
	if c.kind != nil {
		informer = c.search.informerFactory.InformerFor(c.kind, nil)
	} else {
		mapping, err := c.search.GetResourceInfo(c.resourceType)
		if err != nil {
			return nil, errors.Wrapf(err, "not support resource type: %v", c.resourceType)
		}
		genericInformer, err := c.search.informerFactory.ForResource(mapping.Gvr)
		if err != nil {
			return nil, errors.Wrapf(err, "get informer failed for resource type: %v", c.resourceType)
		}
		informer = genericInformer.Informer()
	}
	if informer == nil {
		return nil, errors.New("create informer failed, please check your code")
	}

	// resource is clusterScope, not belong to application or namespace
	if !c.namespaceScope {
		list := informer.GetStore().List()
		if len(c.resourceName) != 0 {
			for _, i := range list {
				if i.(metav1.Object).GetName() == c.resourceName {
					return []interface{}{i}, nil
				}
			}
			return []interface{}{}, nil
		}
		SortByNameAsc(list)
		return list, nil
	}

	// if namespace and resourceName is not empty both, using indexer to query data
	if len(c.ns) != 0 && len(c.resourceName) != 0 {
		item, exists, err1 := informer.GetIndexer().GetByKey(nsResource(c.ns, c.resourceName))
		if !exists {
			return nil, errors.Errorf(
				"not found for resource : %s-%s in namespace: %s", c.resourceType, c.resourceName, c.ns,
			)
		}
		if err1 != nil {
			return nil, errors.Wrap(err1, "search occur error")
		}

		// this is a filter, if appName is empty, just return value
		if len(c.appName) == 0 || c.appName == getAppName(item, c.availableAppName) {
			return append(data, item), nil
		}
		return
	}
	return newFilter(informer.GetIndexer().List()).
		namespace(c.ns).
		appName(c.availableAppName, c.appName).
		label(c.label).
		notLabel(map[string]string{_const.DevWorkloadIgnored: "true"}).
		sort().
		toSlice(), nil
}

type filter struct {
	element []interface{}
}

func newFilter(element []interface{}) *filter {
	return &filter{element: element}
}

func (n *filter) namespace(namespace string) *filter {
	if len(namespace) == 0 {
		return n
	}
	var result []interface{}
	for _, e := range n.element {
		if e.(metav1.Object).GetNamespace() == namespace {
			result = append(result, e)
		}
	}
	n.element = result[0:]
	return n
}

func (n *filter) appName(availableAppName []string, appName string) *filter {
	if len(appName) == 0 {
		return n
	}
	if appName == _const.DefaultNocalhostApplication {
		return n.appNameNotIn(availableAppName)
	}
	var result []interface{}
	for _, e := range n.element {
		if getAppName(e, availableAppName) == appName {
			result = append(result, e)
		}
	}
	n.element = result[0:]
	return n
}

func (n *filter) appNameNotIn(appNamesDefaultAppExclude []string) *filter {
	appNameMap := make(map[string]string)
	for _, appName := range appNamesDefaultAppExclude {
		appNameMap[appName] = appName
	}
	var result []interface{}
	for _, e := range n.element {
		appName := getAppName(e, appNamesDefaultAppExclude)
		if appName == _const.DefaultNocalhostApplication || len(appNameMap[appName]) == 0 {
			result = append(result, e)
		}
	}
	n.element = result
	return n
}

// support equals, like: a == b
func (n *filter) label(label map[string]string) *filter {
	n.element = labelSelector(n.element, label, func(v1, v2 string) bool { return v1 == v2 })
	return n
}

// support not equal, like a != b
func (n *filter) notLabel(label map[string]string) *filter {
	n.element = labelSelector(n.element, label, func(v1, v2 string) bool { return v1 != v2 })
	return n
}

func labelSelector(element []interface{}, label map[string]string, f func(string, string) bool) []interface{} {
	var result []interface{}
	for _, e := range element {
		labels := e.(metav1.Object).GetLabels()
		match := true
		for k, v := range label {
			if !f(labels[k], v) {
				match = false
				break
			}
		}
		if match {
			result = append(result, e)
		}
	}
	return result[0:]
}

func (n *filter) sort() *filter {
	sort.SliceStable(
		n.element, func(i, j int) bool {
			return n.element[i].(metav1.Object).GetName() < n.element[j].(metav1.Object).GetName()
		},
	)
	return n
}

func (n *filter) toSlice() []interface{} {
	return n.element[0:]
}

// isClusterAdmin judge weather is cluster scope kubeconfig or not
func isClusterAdmin(clientset *kubernetes.Clientset) bool {
	arg := &authorizationv1.SelfSubjectAccessReview{
		Spec: authorizationv1.SelfSubjectAccessReviewSpec{
			ResourceAttributes: &authorizationv1.ResourceAttributes{
				Namespace: "*",
				Group:     "*",
				Verb:      "*",
				Name:      "*",
				Version:   "*",
				Resource:  "*",
			},
		},
	}

	response, err := clientset.AuthorizationV1().SelfSubjectAccessReviews().Create(
		context.TODO(), arg, metav1.CreateOptions{},
	)
	if err != nil || response == nil {
		return false
	}
	return response.Status.Allowed
}

// RemoveSearcherByKubeconfig remove informer from cache
func RemoveSearcherByKubeconfig(kubeconfigBytes []byte, namespace string) error {
	removeInformer(generateKey(kubeconfigBytes, namespace))
	c, err := clientcmd.RESTConfigFromKubeConfig(kubeconfigBytes)
	if err != nil {
		return err
	}
	clientset, err := kubernetes.NewForConfig(c)
	if err != nil {
		return err
	}
	list, err := clientset.CoreV1().Namespaces().List(context.Background(), metav1.ListOptions{})
	if err == nil && list != nil {
		for _, item := range list.Items {
			removeInformer(generateKey(kubeconfigBytes, item.Namespace))
		}
	}
	return nil
}

func removeInformer(key string) {
	lock.Lock()
	lock.Unlock()
	if searcher, exist := searchMap.Get(key); exist && searcher != nil {
		go func() { searcher.(*Searcher).Stop() }()
		searchMap.Remove(key)
	}
}

// AddSearcherByKubeconfig init informer in advance
func AddSearcherByKubeconfig(kubeconfigBytes []byte, namespace string) error {
	lock.Lock()
	if searcher, exist := searchMap.Get(generateKey(kubeconfigBytes, namespace)); exist && searcher != nil {
		lock.Unlock()
		return nil
	}
	lock.Unlock()
	go func() { _, _ = GetSearcherWithLRU(kubeconfigBytes, namespace) }()
	return nil
}

func init() {
	go func() {
		for {
			select {
			case <-time.Tick(time.Minute * 5):
				go func() {
					defer func() {
						lock.Unlock()
						if err := recover(); err != nil {
							log.Warnf("check informer occurs error, err: %v", err)
						}
					}()
					lock.Lock()
					if searchMap != nil && searchMap.Len() > 0 {
						keys := searchMap.Keys()
						for _, key := range keys {
							if get, found := searchMap.Get(key); found && get != nil {
								if s, ok := get.(*Searcher); ok && s != nil {
									t := time.Time{}
									if s.lastUsedTime != t && time.Now().Sub(s.lastUsedTime).Hours() >= 24 {
										go func() { s.Stop() }()
										searchMap.Remove(key)
									}
								}
							}
						}
					}
				}()
			}
		}
	}()
}<|MERGE_RESOLUTION|>--- conflicted
+++ resolved
@@ -69,35 +69,6 @@
 			resourceNeeded[s] = s
 		}
 	}
-<<<<<<< HEAD
-	apiResourceLists, err := c.ServerPreferredResources()
-	if err != nil && len(apiResourceLists) == 0 {
-		return nil, err
-	}
-	nameToMapping := make(map[string]*meta.RESTMapping)
-	for _, resourceList := range apiResourceLists {
-		for _, resource := range resourceList.APIResources {
-			if resourceNeeded[resource.Name] == "" {
-				continue
-			}
-			if nameToMapping[resource.Name] != nil {
-				log.Logf("Already exist resource type: %s, restMapping: %v",
-					resource.Name, nameToMapping[resource.Name])
-				continue
-			}
-			if groupVersion, err := schema.ParseGroupVersion(resourceList.GroupVersion); err == nil {
-				gvk := groupVersion.WithKind(resource.Kind)
-				mapping, _ := mapper.RESTMapping(gvk.GroupKind(), gvk.Version)
-				if mapping == nil {
-					log.Tracef("RESTMapping is nil, gvk is %v", gvk)
-					continue
-				}
-				nameToMapping[resource.Name] = mapping
-				nameToMapping[resource.Kind] = mapping
-				nameToMapping[strings.ToLower(resource.Kind)] = mapping
-				for _, name := range resource.ShortNames {
-					nameToMapping[name] = mapping
-=======
 
 	nameToMapping := make(map[string][]GvkGvrWithAlias)
 	for _, resourceList := range apiResources {
@@ -129,7 +100,6 @@
 					}
 					v = append(v, r)
 					nameToMapping[apiResource.Name] = v
->>>>>>> dbfccb35
 				}
 			}
 		}
