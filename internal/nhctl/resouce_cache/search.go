--- conflicted
+++ resolved
@@ -23,7 +23,6 @@
 	"k8s.io/client-go/restmapper"
 	"k8s.io/client-go/tools/clientcmd"
 	"nocalhost/internal/nhctl/const"
-	"nocalhost/internal/nhctl/utils"
 	"nocalhost/pkg/nhctl/clientgoutils"
 	"nocalhost/pkg/nhctl/k8sutils"
 	"nocalhost/pkg/nhctl/log"
@@ -39,15 +38,10 @@
 		if s, ok := value.(*Searcher); ok && s != nil {
 			s.Stop()
 		}
-<<<<<<< HEAD
-	},
-)
-var searchMapLock sync.Mutex
-=======
 	}
 })
-var lock = &sync.Mutex{}
->>>>>>> cd1a5dca
+var searchMapLock = &sync.Mutex{}
+
 var clusterMap = make(map[string]bool)
 var clusterMapLock = &sync.Mutex{}
 
@@ -59,13 +53,8 @@
 	//informerFactory        informers.SharedInformerFactory
 	dynamicInformerFactory dynamicinformer.DynamicSharedInformerFactory
 	// [string]*meta.RESTMapping
-<<<<<<< HEAD
 	supportSchema *sync.Map // ResourceType: GvkGvrWithAlias
-	stopChannel   chan struct{}
-=======
-	supportSchema *sync.Map
 	stopChan      chan struct{}
->>>>>>> cd1a5dca
 	// last used this searcher, for release informer resource
 	lastUsedTime time.Time
 }
@@ -306,11 +295,10 @@
 			search.lastUsedTime = time.Now()
 		}
 	}()
-<<<<<<< HEAD
 	clusterKey := generateKey(kubeconfigBytes, namespace)
 	searchMapLock.Lock()
-	defer searchMapLock.Unlock()
 	searcher, exist := searchMap.Get(clusterKey)
+	searchMapLock.Unlock()
 	if !exist || searcher == nil {
 		kubeconfigPath := k8sutils.GetOrGenKubeConfigPath(string(kubeconfigBytes))
 		clientUtils, err := clientgoutils.NewClientGoUtils(kubeconfigPath, namespace)
@@ -335,40 +323,23 @@
 		if err != nil {
 			return nil, err
 		}
+		searchMapLock.Lock()
+		defer searchMapLock.Unlock()
 		log.Infof("Search map is len is %d", searchMap.Len()+1)
 		clusterKey = generateKey(kubeconfigBytes, namespace)
-		searchMap.Add(clusterKey, newSearcher)
-	}
-	if searcher, exist = searchMap.Get(clusterKey); exist && searcher != nil {
-		search, _ = searcher.(*Searcher)
-		err = nil
-=======
-	var exist bool
-	key := generateKey(kubeconfigBytes, namespace)
-	// first detect
-	lock.Lock()
-	searcher, exist := searchMap.Get(key)
-	lock.Unlock()
-	if exist && searcher != nil {
-		search = searcher.(*Searcher)
-		return
-	}
-	searcherT, err := initSearcher(kubeconfigBytes, namespace)
-	if err != nil {
-		return
-	}
-	lock.Lock()
-	defer lock.Unlock()
-	if searcher, exist = searchMap.Get(key); exist && searcher != nil {
-		searcherT.Stop()
-		search = searcher.(*Searcher)
-		return
-	} else {
-		searchMap.Add(key, searcherT)
-		search = searcherT
->>>>>>> cd1a5dca
-		return
-	}
+		if searcher, exist = searchMap.Get(clusterKey); exist && searcher != nil {
+			newSearcher.Stop()
+			search = searcher.(*Searcher)
+			return search, nil
+		} else {
+			searchMap.Add(clusterKey, newSearcher)
+			search = newSearcher
+			return search, nil
+		}
+	}
+	search = searcher.(*Searcher)
+	err = nil
+	return search, err
 }
 
 // calculate kubeconfig content's sha value as unique cluster id
@@ -465,7 +436,6 @@
 			supportedSchema.Store(alias, resource)
 		}
 	}
-<<<<<<< HEAD
 
 	stopCRDChannel := make(chan struct{}, 1)
 	dynamicInformerFactory.Start(stopCRDChannel)
@@ -476,39 +446,11 @@
 		kubeconfigBytes:        kubeconfigBytes,
 		dynamicInformerFactory: dynamicInformerFactory,
 		supportSchema:          &supportedSchema,
-		stopChannel:            stopCRDChannel,
-=======
-	stopChan := make(chan struct{}, 1)
-	informerFactory.Start(stopChan)
-
-	ctx, cancelFunc := context.WithTimeout(context.TODO(), time.Second*3)
-	defer cancelFunc()
-	informerFactory.WaitForCacheSync(ctx.Done())
-
-	newSearcher := &Searcher{
-		kubeconfigBytes: kubeconfigBytes,
-		informerFactory: informerFactory,
-		supportSchema:   &result,
-		stopChan:        stopChan,
->>>>>>> cd1a5dca
+		stopChan:               stopCRDChannel,
 	}
 	return newSearcher, nil
 }
 
-<<<<<<< HEAD
-// Stop to stop the searcher
-func (s *Searcher) Stop() {
-	//for i := 0; i < cap(s.stopChannel); i++ {
-	select {
-	case _, ok := <-s.stopChannel:
-		if ok {
-			s.stopChannel <- struct{}{}
-		}
-	default:
-		s.stopChannel <- struct{}{}
-	}
-	//}
-=======
 // Start wait searcher to close
 func (s *Searcher) Start() {
 	<-s.stopChan
@@ -521,7 +463,6 @@
 		}
 	}()
 	close(s.stopChan)
->>>>>>> cd1a5dca
 }
 
 func (s *Searcher) GetKubeconfigBytes() []byte {
@@ -642,7 +583,6 @@
 			e = err.(error)
 		}
 		if mapping, errs := c.search.GetResourceInfo(c.resourceType); errs == nil {
-<<<<<<< HEAD
 			for i, d := range data {
 				dd := d.(runtime.Object).GetObjectKind()
 				if dd.GroupVersionKind().Empty() {
@@ -655,11 +595,6 @@
 						dd.SetGroupVersionKind(mapping.Gvk)
 					}
 				}
-=======
-			for _, d := range data {
-				d.(runtime.Object).GetObjectKind().SetGroupVersionKind(mapping.Gvk)
-				d.(metav1.Object).SetManagedFields(nil)
->>>>>>> cd1a5dca
 			}
 		}
 	}()
@@ -904,14 +839,7 @@
 								if s, ok := get.(*Searcher); ok && s != nil {
 									t := time.Time{}
 									if s.lastUsedTime != t && time.Now().Sub(s.lastUsedTime).Hours() >= 24 {
-<<<<<<< HEAD
-										go func() {
-											utils.RecoverFromPanic()
-											s.Stop()
-										}()
-=======
 										s.Stop()
->>>>>>> cd1a5dca
 										searchMap.Remove(key)
 									}
 								}
