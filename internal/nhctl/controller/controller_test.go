--- conflicted
+++ resolved
@@ -6,13 +6,13 @@
 package controller
 
 import (
-	"context"
 	"encoding/json"
 	"fmt"
+	"k8s.io/apimachinery/pkg/apis/meta/v1/unstructured"
+	"k8s.io/apimachinery/pkg/runtime"
 	"nocalhost/internal/nhctl/profile"
-	"nocalhost/internal/nhctl/utils"
+	"nocalhost/pkg/nhctl/clientgoutils"
 	"testing"
-	"time"
 )
 
 func TestIsResourcesLimitToLow(t *testing.T) {
@@ -33,57 +33,23 @@
 	fmt.Println(IsResourcesLimitTooLow(rq))
 }
 
-//func TestDeploymentController_ReplaceImage(t *testing.T) {
-//	client, err := clientgoutils.NewClientGoUtils("", "nocalhost-test")
-//	objs, err := client.Get("deployment", "reviews")
-//	if err != nil {
-//		panic(err)
-//	}
-//
-//	obj := &unstructured.Unstructured{}
-//	obj.Object, err = runtime.DefaultUnstructuredConverter.ToUnstructured(objs[0])
-//	if err != nil {
-//		panic(err)
-//	}
-//
-//	podSpec, err := GetPodTemplateFromSpecPath("/spec/template/spec", obj.Object)
-//	if err != nil {
-//		panic(err)
-//	}
-//
-//	fmt.Printf("%v\n", podSpec)
-//}
+func TestDeploymentController_ReplaceImage(t *testing.T) {
+	client, err := clientgoutils.NewClientGoUtils("", "nocalhost-test")
+	objs, err := client.Get("deployment", "reviews")
+	if err != nil {
+		panic(err)
+	}
 
-<<<<<<< HEAD
-func TestPrintForPod(t *testing.T) {
-	ctx := context.TODO()
-	content := make(chan string, 0)
-
-	newSpinner := utils.NewSpinner("zzzzzzz")
-	newSpinner.Start()
-
-	breaking := false
-
-	for {
-		select {
-		case <-ctx.Done():
-			newSpinner.Stop()
-			breaking = true
-		case c := <-content:
-			newSpinner.Update(c)
-		}
-=======
 	obj := &unstructured.Unstructured{}
 	obj.Object, err = runtime.DefaultUnstructuredConverter.ToUnstructured(objs)
 	if err != nil {
 		panic(err)
 	}
->>>>>>> c6973248
 
-		if breaking {
-			break
-		}
+	podSpec, err := GetPodTemplateFromSpecPath("/spec/template/spec", obj.Object)
+	if err != nil {
+		panic(err)
 	}
 
-	time.Sleep(time.Minute)
+	fmt.Printf("%v\n", podSpec)
 }