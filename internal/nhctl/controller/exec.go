/*
* Copyright (C) 2021 THL A29 Limited, a Tencent company.  All rights reserved.
* This source code is licensed under the Apache License Version 2.0.
 */

package controller

import (
	"fmt"
	_const "nocalhost/internal/nhctl/const"
	"nocalhost/internal/nhctl/profile"
)

// EnterPodTerminal Try to use shell defined in devContainerShell to enter pod's terminal
// If devContainerShell is not defined or shell defined in devContainerShell failed to enter terminal, use /bin/sh
// If container not specified, the first container will be used
<<<<<<< HEAD
func (c *Controller) EnterPodTerminal(podName, container, shell, banner string) error {
	if shell == "" {
		profile := c.Config()
		if profile != nil {
			devConfig := profile.GetContainerDevConfigOrDefault(container)
			if devConfig != nil {
				shell = devConfig.Shell
			}
=======
func (c *Controller) EnterPodTerminal(podName, container string, shell string) error {
	pod := podName

	var devContainerName = container
	var cfg *profile.ContainerDevConfig

	pf := c.Config()
	if pf != nil {
		devConfig := pf.GetContainerDevConfigOrDefault(container)
		cfg = devConfig
	}

	if cfg != nil {
		if shell == "" {
			shell = cfg.Shell
		}

		if cfg.DevContainerName != "" {
			devContainerName = cfg.DevContainerName
		} else {
			devContainerName = _const.NocalhostDefaultDevContainerName
>>>>>>> 1462cfa4
		}
	}

	cmd := "(zsh || bash || sh)"
	if shell != "" {
		cmd = fmt.Sprintf("(%s || zsh || bash || sh)", shell)
	}
<<<<<<< HEAD
	return c.Client.ExecShell(podName, container, cmd, banner)
=======
	return c.Client.ExecShell(pod, devContainerName, cmd)
>>>>>>> 1462cfa4
}<|MERGE_RESOLUTION|>--- conflicted
+++ resolved
@@ -14,17 +14,7 @@
 // EnterPodTerminal Try to use shell defined in devContainerShell to enter pod's terminal
 // If devContainerShell is not defined or shell defined in devContainerShell failed to enter terminal, use /bin/sh
 // If container not specified, the first container will be used
-<<<<<<< HEAD
 func (c *Controller) EnterPodTerminal(podName, container, shell, banner string) error {
-	if shell == "" {
-		profile := c.Config()
-		if profile != nil {
-			devConfig := profile.GetContainerDevConfigOrDefault(container)
-			if devConfig != nil {
-				shell = devConfig.Shell
-			}
-=======
-func (c *Controller) EnterPodTerminal(podName, container string, shell string) error {
 	pod := podName
 
 	var devContainerName = container
@@ -45,7 +35,6 @@
 			devContainerName = cfg.DevContainerName
 		} else {
 			devContainerName = _const.NocalhostDefaultDevContainerName
->>>>>>> 1462cfa4
 		}
 	}
 
@@ -53,9 +42,5 @@
 	if shell != "" {
 		cmd = fmt.Sprintf("(%s || zsh || bash || sh)", shell)
 	}
-<<<<<<< HEAD
-	return c.Client.ExecShell(podName, container, cmd, banner)
-=======
-	return c.Client.ExecShell(pod, devContainerName, cmd)
->>>>>>> 1462cfa4
+	return c.Client.ExecShell(pod, devContainerName, cmd, banner)
 }