--- conflicted
+++ resolved
@@ -107,15 +107,7 @@
 		return nil, errors.New(fmt.Sprintf("%s-%s state is UNKNOWN", app.NameSpace, app.Name))
 	}
 
-<<<<<<< HEAD
 	if app.appMeta.IsNotInstall() {
-=======
-	if app.appMeta.IsInstalling() {
-		return nil, errors.Wrap(ErrInstalling, fmt.Sprintf("%s-%s state is installing", app.NameSpace, app.Name))
-	}
-
-	if !app.appMeta.IsInstalled() {
->>>>>>> fb383cac
 		return nil, errors.Wrap(ErrNotFound, fmt.Sprintf("%s-%s not found", app.NameSpace, app.Name))
 	}
 
