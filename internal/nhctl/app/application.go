/*
Copyright 2020 The Nocalhost Authors.
Licensed under the Apache License, Version 2.0 (the "License");
you may not use this file except in compliance with the License.
You may obtain a copy of the License at
    http://www.apache.org/licenses/LICENSE-2.0
Unless required by applicable law or agreed to in writing, software
distributed under the License is distributed on an "AS IS" BASIS,
WITHOUT WARRANTIES OR CONDITIONS OF ANY KIND, either express or implied.
See the License for the specific language governing permissions and
limitations under the License.
*/

package app

import (
	"context"
	"fmt"
	"io/ioutil"
	k8s_runtime "k8s.io/apimachinery/pkg/util/runtime"
	"net"
	"nocalhost/internal/nhctl/nocalhost"
	"nocalhost/internal/nhctl/profile"
	"nocalhost/internal/nhctl/syncthing/daemon"
	"nocalhost/internal/nhctl/syncthing/ports"
	"os"
	"runtime"
	"strconv"
	"strings"
	"sync"
	"time"

	"gopkg.in/yaml.v3"
	v1 "k8s.io/api/apps/v1"
	corev1 "k8s.io/api/core/v1"
	metav1 "k8s.io/apimachinery/pkg/apis/meta/v1"
	"k8s.io/cli-runtime/pkg/genericclioptions"

	port_forward "nocalhost/internal/nhctl/port-forward"
	"nocalhost/pkg/nhctl/clientgoutils"
	"nocalhost/pkg/nhctl/log"

	"github.com/pkg/errors"
)

type AppType string

const (
	Helm          AppType = "helmGit"
	HelmRepo      AppType = "helmRepo"
	Manifest      AppType = "rawManifest"
	ManifestLocal AppType = "rawManifestLocal"
	HelmLocal     AppType = "helmLocal"
	KustomizeGit  AppType = "kustomizeGit"

	// default is a special app type, it can be uninstalled neither installed
	// it's a virtual application to managed that those manifest out of Nocalhost management
	DefaultNocalhostApplication           = "default.application"
	DefaultNocalhostApplicationOperateErr = "default.application is a virtual application to managed that those manifest out of Nocalhost management so can't be install, uninstall, reset, etc."

	AppManagedByLabel             = "app.kubernetes.io/managed-by"
	AppManagedByNocalhost         = "nocalhost"
	NocalhostApplicationName      = "dev.nocalhost/application-name"
	NocalhostApplicationNamespace = "dev.nocalhost/application-namespace"
	SecretName                    = "dev.nocalhost.application."
	SecretType                    = "dev.nocalhost/application"
)

type Application struct {
	Name      string
	NameSpace string
	//config   *NocalHostAppConfig //  this should not be nil
	configV2 *profile.NocalHostAppConfigV2
	//AppProfile               *AppProfile // runtime info, this will not be nil
	AppProfileV2             *profile.AppProfileV2
	client                   *clientgoutils.ClientGoUtils
	sortedPreInstallManifest []string // for pre install
	installManifest          []string // for install

	// for upgrade
	upgradeSortedPreInstallManifest []string
	upgradeInstallManifest          []string
}

type SvcDependency struct {
	Name string   `json:"name" yaml:"name"`
	Type string   `json:"type" yaml:"type"`
	Jobs []string `json:"jobs" yaml:"jobs,omitempty"`
	Pods []string `json:"pods" yaml:"pods,omitempty"`
}

<<<<<<< HEAD
func (a *Application) moveProfileFromFileToLeveldb() error {

	log.Log("Move profile to leveldb")

	profileV2 := &profile.AppProfileV2{}

	fBytes, err := ioutil.ReadFile(a.getProfileV2Path())
	if err != nil {
		return errors.Wrap(err, "")
	}
	err = yaml.Unmarshal(fBytes, profileV2)
	if err != nil {
		return errors.Wrap(err, "")
	}

	return nocalhost.UpdateProfileV2(a.NameSpace, a.Name, profileV2)
}

func NewApplication(name string, ns string, initClient bool) (*Application, error) {
=======
func NewApplication(name string, ns string, kubeconfig string, initClient bool) (*Application, error) {
>>>>>>> 8b6b7085
	app := &Application{
		Name:      name,
		NameSpace: ns,
	}

	err := app.LoadConfigV2()
	if err != nil {
		return nil, err
	}

	//
	appProfile, err := nocalhost.GetProfileV2(app.NameSpace, app.Name)
	if err != nil {
		return nil, err
	}
	if appProfile == nil {
		app.moveProfileFromFileToLeveldb()
	}

	err = app.LoadAppProfileV2(true)
	if err != nil {
		return nil, err
	}

	if len(app.AppProfileV2.PreInstall) == 0 && len(app.configV2.ApplicationConfig.PreInstall) > 0 {
		app.AppProfileV2.PreInstall = app.configV2.ApplicationConfig.PreInstall
		_ = app.SaveProfile()
	}

	if kubeconfig != "" && kubeconfig != app.AppProfileV2.Kubeconfig {
		app.AppProfileV2.Kubeconfig = kubeconfig
		_ = app.SaveProfile()
	}

	if initClient {
		app.client, err = clientgoutils.NewClientGoUtils(app.GetKubeconfig(), app.GetNamespace())
		if err != nil {
			return nil, err
		}
	}

	app.convertDevPortForwardList()

	return app, nil
}

func (a *Application) ReadBeforeWriteProfile() error {
	return a.LoadAppProfileV2(true)
}

func (a *Application) LoadConfigV2() error {

	isV2, err := a.checkIfAppConfigIsV2()
	if err != nil {
		return err
	}

	if !isV2 {
		log.Log("Upgrade config V1 to V2 ...")
		err = a.UpgradeAppConfigV1ToV2()
		if err != nil {
			return err
		}
	}

	config := &profile.NocalHostAppConfigV2{}
	if _, err := os.Stat(a.GetConfigV2Path()); err != nil {
		if os.IsNotExist(err) {
			a.configV2 = config
			return nil
		} else {
			return errors.Wrap(err, "fail to load configs")
		}
	}
	rbytes, err := ioutil.ReadFile(a.GetConfigV2Path())
	if err != nil {
		return errors.New(fmt.Sprintf("fail to load configFile : %s", a.GetConfigV2Path()))
	}
	err = yaml.Unmarshal(rbytes, config)
	if err != nil {
		return errors.Wrap(err, "")
	}
	a.configV2 = config
	return nil
}

func (a *Application) SaveProfile() error {
	return nocalhost.UpdateProfileV2(a.NameSpace, a.Name, a.AppProfileV2)
	//v2Bytes, err := yaml.Marshal(a.AppProfileV2)
	//if err != nil {
	//	return errors.Wrap(err, "")
	//}
	//
	//err = ioutil.WriteFile(a.getProfileV2Path(), v2Bytes, 0644)
	//return errors.Wrap(err, "")
}

type HelmFlags struct {
	Debug    bool
	Wait     bool
	Set      []string
	Values   string
	Chart    string
	RepoName string
	RepoUrl  string
	Version  string
}

// if a file is a preInstall/postInstall, it should be ignored in installing
func (a *Application) ignoredInInstall(manifest string) bool {
	for _, pre := range a.sortedPreInstallManifest {
		if pre == manifest {
			return true
		}
	}
	return false
}

func (a *Application) uninstallManifestRecursively() error {
	//a.loadInstallManifest()

	if len(a.installManifest) > 0 {
		err := a.client.ApplyForDelete(a.installManifest, true)
		if err != nil {
			log.WarnE(err, "Error occurs when cleaning resources")
			return err
		}
	} else {
		log.Warn("nothing need to be uninstalled ??")
	}
	return nil
}

func (a *Application) cleanPreInstall() {
	//a.loadSortedPreInstallManifest()
	if len(a.sortedPreInstallManifest) > 0 {
		log.Debug("Cleaning up pre-install jobs...")
		err := a.client.ApplyForDelete(a.sortedPreInstallManifest, true)
		if err != nil {
			log.Warnf("error occurs when cleaning pre install resources : %s\n", err.Error())
		}
	} else {
		log.Debug("No pre-install job needs to clean up")
	}
}

func (a *Application) IsAnyServiceInDevMode() bool {
	for _, svc := range a.AppProfileV2.SvcProfile {
		if svc.Developing {
			return true
		}
	}
	return false
}

func (a *Application) GetSvcConfigV2(svcName string) *profile.ServiceConfigV2 {
	a.LoadConfigV2() // get the latest config
	if a.configV2 == nil {
		return nil
	}
	for _, config := range a.configV2.ApplicationConfig.ServiceConfigs {
		if config.Name == svcName {
			return config
		}
	}
	return nil
}

func (a *Application) GetApplicationConfigV2() *profile.ApplicationConfig {
	a.LoadConfigV2() // get the latest config
	if a.configV2 == nil {
		return nil
	}
	return a.configV2.ApplicationConfig
}

func (a *Application) SaveSvcProfileV2(svcName string, config *profile.ServiceConfigV2) error {

	svcPro := a.GetSvcProfileV2(svcName)
	if svcPro != nil {
		config.Name = svcName
		svcPro.ServiceConfigV2 = config
	} else {
		config.Name = svcName
		svcPro = &profile.SvcProfileV2{
			ServiceConfigV2: config,
			ActualName:      svcName,
		}
		a.AppProfileV2.SvcProfile = append(a.AppProfileV2.SvcProfile, svcPro)
	}

	return a.SaveProfile()
}

func (a *Application) GetAppProfileV2() *profile.ApplicationConfig {
	a.LoadAppProfileV2(false)
	a.LoadConfigV2()
	if a.configV2 == nil {
		return nil
	}
	return &profile.ApplicationConfig{
		ResourcePath: a.AppProfileV2.ResourcePath,
		IgnoredPath:  a.AppProfileV2.IgnoredPath,
		PreInstall:   a.AppProfileV2.PreInstall,
		Env:          a.AppProfileV2.Env,
		EnvFrom:      a.AppProfileV2.EnvFrom,
	}
}

func (a *Application) SaveAppProfileV2(config *profile.ApplicationConfig) error {
	a.AppProfileV2.ResourcePath = config.ResourcePath
	a.AppProfileV2.IgnoredPath = config.IgnoredPath
	a.AppProfileV2.PreInstall = config.PreInstall
	a.AppProfileV2.Env = config.Env
	a.AppProfileV2.EnvFrom = config.EnvFrom

	return a.SaveProfile()
}

func (a *Application) RollBack(ctx context.Context, svcName string, reset bool) error {
	clientUtils := a.client
	//clientUtils.deployment

	dep, err := clientUtils.GetDeployment(svcName)
	if err != nil {
		return err
	}

	rss, err := clientUtils.GetSortedReplicaSetsByDeployment(svcName)
	if err != nil {
		log.WarnE(err, "Failed to get rs list")
		return err
	}

	// Find previous replicaSet
	if len(rss) < 2 {
		log.Warn("No history to roll back")
		return nil
	}

	var r *v1.ReplicaSet
	var originalPodReplicas *int32
	for _, rs := range rss {
		if rs.Annotations == nil {
			continue
		}
		// Mark the original revision
		if rs.Annotations[DevImageRevisionAnnotationKey] == DevImageRevisionAnnotationValue {
			r = rs
			if rs.Annotations[DevImageOriginalPodReplicasAnnotationKey] != "" {
				podReplicas, _ := strconv.Atoi(rs.Annotations[DevImageOriginalPodReplicasAnnotationKey])
				podReplicas32 := int32(podReplicas)
				originalPodReplicas = &podReplicas32
			}
		}
	}
	if r == nil {
		if !reset {
			return errors.New("Failed to find the proper revision to rollback")
		} else {
			r = rss[0]
		}
	}

	dep.Spec.Template = r.Spec.Template
	if originalPodReplicas != nil {
		dep.Spec.Replicas = originalPodReplicas
	}

	//spinner := utils.NewSpinner(" Rolling container's revision back...")
	//spinner.Start()
	//dep, err = clientUtils.UpdateDeployment(dep, true)
	log.Info(" Deleting current revision...")
	err = clientUtils.DeleteDeployment(dep.Name, false)
	if err != nil {
		return err
	}

	log.Info(" Recreating original revision...")
	dep.ResourceVersion = ""
	if len(dep.Annotations) == 0 {
		dep.Annotations = make(map[string]string, 0)
	}
	dep.Annotations["nocalhost-dep-ignore"] = "true"

	// Add labels and annotations
	if dep.Labels == nil {
		dep.Labels = make(map[string]string, 0)
	}
	dep.Labels[AppManagedByLabel] = AppManagedByNocalhost

	if dep.Annotations == nil {
		dep.Annotations = make(map[string]string, 0)
	}
	dep.Annotations[NocalhostApplicationName] = a.Name
	dep.Annotations[NocalhostApplicationNamespace] = a.GetNamespace()

	_, err = clientUtils.CreateDeployment(dep)
	if err != nil {
		if strings.Contains(err.Error(), "initContainers") && strings.Contains(err.Error(), "Duplicate") {
			log.Warn("[Warning] Nocalhost-dep needs to update")
		}
		return err
	}

	//spinner.Stop()
	//if err != nil {
	//	coloredoutput.Fail("Failed to roll revision back")
	//} else {
	//	coloredoutput.Success("Workload has been rollback")
	//}

	return err
}

type PortForwardOptions struct {
	Pid         int      `json:"pid" yaml:"pid"`
	DevPort     []string // 8080:8080 or :8080 means random localPort
	PodName     string   // directly port-forward pod
	ServiceType string   // service type such deployment
	Way         string   // port-forward way, value is manual or devPorts
	RunAsDaemon bool
	Forward     bool
}

type PortForwardEndOptions struct {
	Port string // 8080:8080
}

func (a *Application) CheckIfSvcExist(name string, svcType SvcType) (bool, error) {
	switch svcType {
	case Deployment:
		//ctx, _ := context.WithTimeout(context.TODO(), DefaultClientGoTimeOut)
		dep, err := a.client.GetDeployment(name)
		if err != nil {
			return false, errors.Wrap(err, "")
		}
		if dep == nil {
			return false, nil
		} else {
			return true, nil
		}
	case StatefulSet:
		dep, err := a.client.GetStatefulSet(name)
		if err != nil {
			return false, errors.Wrap(err, "")
		}
		if dep == nil {
			return false, nil
		} else {
			return true, nil
		}
	case DaemonSet:
		dep, err := a.client.GetDaemonSet(name)
		if err != nil {
			return false, errors.Wrap(err, "")
		}
		if dep == nil {
			return false, nil
		} else {
			return true, nil
		}
	case Job:
		dep, err := a.client.GetJobs(name)
		if err != nil {
			return false, errors.Wrap(err, "")
		}
		if dep == nil {
			return false, nil
		} else {
			return true, nil
		}
	case CronJob:
		dep, err := a.client.GetCronJobs(name)
		if err != nil {
			return false, errors.Wrap(err, "")
		}
		if dep == nil {
			return false, nil
		} else {
			return true, nil
		}
	default:
		return false, errors.New("unsupported svc type")
	}
}

func isContainerReadyAndRunning(containerName string, pod *corev1.Pod) bool {
	if len(pod.Status.ContainerStatuses) == 0 {
		return false
	}
	for _, status := range pod.Status.ContainerStatuses {
		if status.Name == containerName && status.Ready && status.State.Running != nil {
			return true
		}
	}
	return false
}

func (a *Application) GetConfigFile() (string, error) {
	configFile, err := ioutil.ReadFile(a.GetConfigPath())
	if err == nil {
		return string(configFile), err
	}
	return "", err
}

func (a *Application) GetDescription() string {
	desc := ""
	if a.AppProfileV2 != nil {
		bytes, err := yaml.Marshal(a.AppProfileV2)
		if err == nil {
			desc = string(bytes)
		}
	}
	return desc
}

func (a *Application) GetSvcDescription(svcName string) string {
	desc := ""
	profile := a.GetSvcProfileV2(svcName)
	if profile != nil {
		bytes, err := yaml.Marshal(profile)
		if err == nil {
			desc = string(bytes)
		}
	}
	return desc
}

func (a *Application) FixPortForwardOSArgs(localPort, remotePort []int) {
	var newArg []string
	for _, v := range os.Args {
		match := false
		for key, vv := range remotePort {
			if v == "-p" || v == fmt.Sprintf(":%d", vv) || v == fmt.Sprintf("%d:%d", localPort[key], vv) {
				match = true
			}
		}
		if !match {
			newArg = append(newArg, v)
		}
	}
	for k, v := range localPort {
		newArg = append(newArg, "-p", fmt.Sprintf("%d:%d", v, remotePort[k]))
	}
	os.Args = newArg
}

func (a *Application) ListContainersByDeployment(depName string) ([]corev1.Container, error) {
	pods, err := a.client.ListPodsByDeployment(depName)
	if err != nil {
		return nil, err
	}
	if pods == nil || len(pods.Items) == 0 {
		return nil, errors.New("No pod found in deployment ???")
	}
	return pods.Items[0].Spec.Containers, nil
}

// for background port-forward
func (a *Application) PortForwardInBackGround(listenAddress []string, deployment, podName string, localPorts, remotePorts []int, way string, forwardActually bool) {
	if len(localPorts) != len(remotePorts) {
		log.Fatalf("dev port forward fail, please check you devPort in config\n")
	}

	if !forwardActually {
		if way == PortForwardDevPorts {
			// AppendDevPortManual
			// if from devPorts, check previously port-forward and add to port-forward list
			portForwardList := a.GetSvcProfileV2(deployment).DevPortForwardList
			for _, v := range portForwardList {
				a.EndDevPortForward(deployment, v.LocalPort, v.RemotePort)
				exist := false
				for _, vv := range localPorts {
					if vv == v.LocalPort {
						exist = true
					}
				}
				if !exist {
					localPorts = append(localPorts, v.LocalPort)
					remotePorts = append(remotePorts, v.RemotePort)
					//a.EndDevPortForward(deployment, v.LocalPort, v.RemotePort)
					os.Args = append(os.Args, "-p", fmt.Sprintf("%d:%d", v.LocalPort, v.RemotePort))
				}
			}
		}

		for _, sLocalPort := range localPorts {
			isAvailable := ports.IsTCP4PortAvailable("0.0.0.0", sLocalPort)
			if isAvailable {
				log.Infof("Port %d is available", sLocalPort)
			} else {
				log.Fatalf("Port %d is unavailable", sLocalPort)
			}
		}

		for key, sLocalPort := range localPorts {
			a.EndDevPortForward(deployment, sLocalPort, remotePorts[key]) // kill existed port-forward
			devPort := &profile.DevPortForward{
				LocalPort:  sLocalPort,
				RemotePort: remotePorts[key],
				Way:        way,
				Status:     "",
				Updated:    time.Now().Format("2006-01-02 15:04:05"),
			}
			a.AppendPortForward(deployment, devPort)
		}

		_ = a.SetPortForwardedStatus(deployment, true)

		os.Args = append(os.Args, "--forward", "true")
		_, err := daemon.Background(a.GetPortForwardLogFile(deployment), a.GetApplicationBackGroundOnlyPortForwardPidFile(deployment), true)
		if err != nil {
			log.Fatal("Failed to run port-forward background, please try again")
		}
	}

	// isDaemon == false
	var wg sync.WaitGroup
	wg.Add(len(localPorts))
	var lock sync.Mutex

	for key, sLocalPort := range localPorts {
		go func(lPort int, rPort int) {
			lock.Lock()
			_ = a.SetPortForwardPid(deployment, lPort, rPort, os.Getpid())
			lock.Unlock()
			for {
				// stopCh control the port forwarding lifecycle. When it gets closed the
				// port forward will terminate
				stopCh := make(chan struct{}, 1)
				// readyCh communicate when the port forward is ready to get traffic
				readyCh := make(chan struct{})
				endCh := make(chan struct{})

				k8s_runtime.ErrorHandlers = append(k8s_runtime.ErrorHandlers, func(err error) {
					if strings.Contains(err.Error(), "error creating error stream for port") {
						log.Warnf("Port-forward %d:%d failed to create stream, try to reconnecting", lPort, rPort)
						select {
						case _, isOpen := <-stopCh:
							if isOpen {
								log.Infof("Closing Port-forward %d:%d' by stop chan", lPort, rPort)
								close(stopCh)
							} else {
								log.Infof("Port-forward %d:%d has been closed, do nothing", lPort, rPort)
							}
						default:
							log.Infof("Closing Port-forward %d:%d'", lPort, rPort)
							close(stopCh)
						}
					}
				})

				// stream is used to tell the port forwarder where to place its output or
				// where to expect input if needed. For the port forwarding we just need
				// the output eventually
				stream := genericclioptions.IOStreams{
					In:     os.Stdin,
					Out:    os.Stdout,
					ErrOut: os.Stderr,
				}

				go func() {
					select {
					case <-readyCh:
						log.Info("Port forward is ready")
						go func() {
							a.CheckPidPortStatus(endCh, deployment, lPort, rPort, &lock)
						}()
						go func() {
							a.SendHeartBeat(endCh, listenAddress[0], lPort)
						}()
					}
				}()

				err := a.PortForwardAPod(clientgoutils.PortForwardAPodRequest{
					Listen: listenAddress,
					Pod: corev1.Pod{
						ObjectMeta: metav1.ObjectMeta{
							Name:      podName,
							Namespace: a.GetNamespace(),
						},
					},
					LocalPort: lPort,
					PodPort:   rPort,
					Streams:   stream,
					StopCh:    stopCh,
					ReadyCh:   readyCh,
				})
				if err != nil {
					if strings.Contains(err.Error(), "unable to listen on any of the requested ports") {
						log.Warnf("Unable to listen on port %d", lPort)
						lock.Lock()
						_ = a.UpdatePortForwardStatus(deployment, lPort, rPort, "DISCONNECTED", fmt.Sprintf("Unable to listen on port %d", lPort))
						lock.Unlock()
						wg.Done()
						return
					}
					log.WarnE(err, "Port-forward failed, reconnecting after 30 seconds...")
					close(endCh)
					lock.Lock()
					_ = a.UpdatePortForwardStatus(deployment, lPort, rPort, "RECONNECTING", "Port-forward failed, reconnecting after 30 seconds...")
					lock.Unlock()
					<-time.After(30 * time.Second)
				} else {
					log.Warn("Reconnecting after 30 seconds...")
					close(endCh)
					lock.Lock()
					_ = a.UpdatePortForwardStatus(deployment, lPort, rPort, "RECONNECTING", "Reconnecting after 30 seconds...")
					lock.Unlock()
					<-time.After(30 * time.Second)
				}
				log.Info("Reconnecting...")
			}
		}(sLocalPort, remotePorts[key])

		// sleep while
		time.Sleep(2 * time.Second)
	}

	wg.Wait()
	log.Info("Stop port forward")
}

func (a *Application) SendHeartBeat(stopCh chan struct{}, listenAddress string, sLocalPort int) {
	for {
		select {
		case <-stopCh:
			log.Infof("Stop sending heart beat to %d", sLocalPort)
			return
		default:
			<-time.After(30 * time.Second)
			log.Infof("try to send port-forward heartbeat to %d", sLocalPort)
			err := a.SendPortForwardTCPHeartBeat(fmt.Sprintf("%s:%v", listenAddress, sLocalPort))
			if err != nil {
				log.Info("send port-forward heartbeat with err %s", err.Error())
			}
		}
	}
}

func (a *Application) CheckPidPortStatus(stopCh chan struct{}, deployment string, sLocalPort, sRemotePort int, lock *sync.Mutex) {
	for {
		select {
		case <-stopCh:
			log.Info("Stop Checking port status")
			//_ = a.UpdatePortForwardStatus(deployment, sLocalPort, sRemotePort, portStatus, "Stopping")
			return
		default:
			portStatus := port_forward.PidPortStatus(os.Getpid(), sLocalPort)
			log.Infof("Checking Port %d:%d's status: %s", sLocalPort, sRemotePort, portStatus)
			currentStatus := ""
			for _, portForward := range a.GetSvcProfileV2(deployment).DevPortForwardList {
				if portForward.LocalPort == sLocalPort && portForward.RemotePort == sRemotePort {
					currentStatus = portForward.Status
					break
				}
			}
			if currentStatus != portStatus {
				lock.Lock()
				_ = a.UpdatePortForwardStatus(deployment, sLocalPort, sRemotePort, portStatus, "Check Pid")
				lock.Unlock()
			}
			<-time.After(2 * time.Minute)
		}
	}
}

func (a *Application) SendPortForwardTCPHeartBeat(addressWithPort string) error {
	conn, err := net.Dial("tcp", addressWithPort)

	if err != nil || conn == nil {
		log.Warnf("connect port-forward heartbeat address fail, %s", addressWithPort)
		return nil
	}
	// GET /heartbeat HTTP/1.1
	_, err = conn.Write([]byte("ping"))
	if err != nil {
		log.Warnf("send port-forward heartbeat fail, %s", err.Error())
	}
	return err
}

func (a *Application) GetMyBinName() string {
	if runtime.GOOS == "windows" {
		return "nhctl.exe"
	}
	return "nhctl"
}

func (a *Application) GetBackgroundSyncPortForwardPid(deployment string, isTrunc bool) (int, string, error) {
	f, err := ioutil.ReadFile(a.GetApplicationBackGroundPortForwardPidFile(deployment))
	if err != nil {
		return 0, a.GetApplicationBackGroundPortForwardPidFile(deployment), err
	}
	port, err := strconv.Atoi(string(f))
	if err != nil {
		return 0, a.GetApplicationBackGroundPortForwardPidFile(deployment), err
	}
	if isTrunc {
		_ = a.SetPidFileEmpty(a.GetApplicationBackGroundPortForwardPidFile(deployment))
	}
	return port, a.GetApplicationBackGroundPortForwardPidFile(deployment), nil
}

func (a *Application) GetBackgroundSyncThingPid(deployment string, isTrunc bool) (int, string, error) {
	f, err := ioutil.ReadFile(a.GetApplicationSyncThingPidFile(deployment))
	if err != nil {
		return 0, a.GetApplicationSyncThingPidFile(deployment), err
	}
	port, err := strconv.Atoi(string(f))
	if err != nil {
		return 0, a.GetApplicationSyncThingPidFile(deployment), err
	}
	if isTrunc {
		_ = a.SetPidFileEmpty(a.GetApplicationBackGroundPortForwardPidFile(deployment))
	}
	return port, a.GetApplicationSyncThingPidFile(deployment), nil
}

func (a *Application) GetBackgroundOnlyPortForwardPid(deployment string, isTrunc bool) (int, string, error) {
	f, err := ioutil.ReadFile(a.GetApplicationOnlyPortForwardPidFile(deployment))
	if err != nil {
		return 0, a.GetApplicationOnlyPortForwardPidFile(deployment), err
	}
	port, err := strconv.Atoi(string(f))
	if err != nil {
		return 0, a.GetApplicationOnlyPortForwardPidFile(deployment), err
	}
	if isTrunc {
		_ = a.SetPidFileEmpty(a.GetApplicationBackGroundPortForwardPidFile(deployment))
	}
	return port, a.GetApplicationOnlyPortForwardPidFile(deployment), nil
}

func (a *Application) WriteBackgroundSyncPortForwardPidFile(deployment string, pid int) error {
	file, err := os.OpenFile(a.GetApplicationBackGroundPortForwardPidFile(deployment), os.O_WRONLY|os.O_CREATE, 0666)
	if err != nil {
		return errors.New("fail open application file sync background port-forward pid file")
	}
	defer file.Close()
	sPid := strconv.Itoa(pid)
	_, err = file.Write([]byte(sPid))
	if err != nil {
		return err
	}
	return nil
}

func (a *Application) GetSyncthingLocalDirFromProfileSaveByDevStart(svcName string, options *DevStartOptions) (*DevStartOptions, error) {
	svcProfile := a.GetSvcProfileV2(svcName)
	if svcProfile == nil {
		return options, errors.New("get " + svcName + " profile fail, please reinstall application")
	}
	options.LocalSyncDir = svcProfile.LocalAbsoluteSyncDirFromDevStartPlugin
	return options, nil
}

func (a *Application) GetPodsFromDeployment(deployment string) (*corev1.PodList, error) {
	return a.client.ListPodsByDeployment(deployment)
}

func (a *Application) GetNocalhostDevContainerPod(deployment string) (podName string, err error) {
	checkPodsList, err := a.GetPodsFromDeployment(deployment)
	if err != nil {
		return "", err
	}
	found := false
	for _, pod := range checkPodsList.Items {
		if pod.Status.Phase == "Running" {
			for _, container := range pod.Spec.Containers {
				if container.Name == DefaultNocalhostSideCarName {
					found = true
					break
				}
			}
			if found {
				podName = pod.Name
				err = nil
				return
			}
		}
	}
	return "", errors.New("dev container not found")
}

func (a *Application) PortForwardAPod(req clientgoutils.PortForwardAPodRequest) error {
	return a.client.PortForwardAPod(req)
}

// set pid file empty
func (a *Application) SetPidFileEmpty(filePath string) error {
	return os.Remove(filePath)
}

func (a *Application) CleanupResources() error {
	log.Info("Remove resource files...")
	homeDir := a.GetHomeDir()
	err := os.RemoveAll(homeDir)
	if err != nil {
		return errors.New(fmt.Sprintf("fail to remove resources dir %s\n", homeDir))
	}
	return nil
}<|MERGE_RESOLUTION|>--- conflicted
+++ resolved
@@ -89,7 +89,6 @@
 	Pods []string `json:"pods" yaml:"pods,omitempty"`
 }
 
-<<<<<<< HEAD
 func (a *Application) moveProfileFromFileToLeveldb() error {
 
 	log.Log("Move profile to leveldb")
@@ -108,10 +107,8 @@
 	return nocalhost.UpdateProfileV2(a.NameSpace, a.Name, profileV2)
 }
 
-func NewApplication(name string, ns string, initClient bool) (*Application, error) {
-=======
 func NewApplication(name string, ns string, kubeconfig string, initClient bool) (*Application, error) {
->>>>>>> 8b6b7085
+
 	app := &Application{
 		Name:      name,
 		NameSpace: ns,
