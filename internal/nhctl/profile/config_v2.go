--- conflicted
+++ resolved
@@ -15,14 +15,6 @@
 //type AppType string
 //type SvcType string
 
-<<<<<<< HEAD
-var (
-	GitIgnoreMode = "gitIgnore"
-	PatternMode   = "pattern"
-)
-
-=======
->>>>>>> 5315962a
 type NocalHostAppConfigV2 struct {
 	ConfigProperties  ConfigProperties  `json:"configProperties" yaml:"configProperties"`
 	Migrated          bool              `json:"migrated" yaml:"migrated"` // Only used for checking if config has migrate in meta
