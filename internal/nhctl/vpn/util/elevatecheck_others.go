//go:build !windows
// +build !windows

/*
* Copyright (C) 2021 THL A29 Limited, a Tencent company.  All rights reserved.
* This source code is licensed under the Apache License Version 2.0.
 */

package util

import (
	"os"
	"os/exec"
	"os/signal"
	"syscall"
)

func RunWithElevated() error {
	cmd := exec.Command("sudo", "-p", "Password:", "-S", os.Args[0], os.Args[1], "elevate")
	//log.Info(cmd.Args)
	cmd.Stdout = os.Stdout
	cmd.Stderr = os.Stderr
	cmd.Stdin = os.Stdin
	// while send single CRTL+C, command will quit immediately, but output will cut off and print util quit final
	// so, mute single CTRL+C, let inner command handle single only
	go func() {
		signals := make(chan os.Signal)
		signal.Notify(signals, os.Interrupt, os.Kill, syscall.SIGHUP, syscall.SIGINT, syscall.SIGTERM, syscall.SIGQUIT, syscall.SIGKILL, syscall.SIGSTOP)
		<-signals
	}()
<<<<<<< HEAD
	err := cmd.Run()
	if err != nil {
		log.Warn(err)
	}
=======
	return cmd.Run()
}

func IsAdmin() bool {
	return os.Getuid() == 0
>>>>>>> db91016f
}<|MERGE_RESOLUTION|>--- conflicted
+++ resolved
@@ -28,16 +28,5 @@
 		signal.Notify(signals, os.Interrupt, os.Kill, syscall.SIGHUP, syscall.SIGINT, syscall.SIGTERM, syscall.SIGQUIT, syscall.SIGKILL, syscall.SIGSTOP)
 		<-signals
 	}()
-<<<<<<< HEAD
-	err := cmd.Run()
-	if err != nil {
-		log.Warn(err)
-	}
-=======
 	return cmd.Run()
-}
-
-func IsAdmin() bool {
-	return os.Getuid() == 0
->>>>>>> db91016f
 }