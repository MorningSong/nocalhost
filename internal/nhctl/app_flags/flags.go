--- conflicted
+++ resolved
@@ -29,15 +29,10 @@
 	OuterConfig      string
 	Config           string
 	ResourcePath     []string
-<<<<<<< HEAD
 	//Namespace        string
 	LocalPath string
-=======
-	Namespace        string
-	LocalPath        string
 }
 
 type ListFlags struct {
 	Yaml bool
->>>>>>> 8439343a
 }