--- conflicted
+++ resolved
@@ -6,11 +6,11 @@
 package daemon_handler
 
 import (
-	"context"
 	"encoding/json"
 	"errors"
 	"fmt"
 	"io/ioutil"
+	v1 "k8s.io/api/core/v1"
 	metav1 "k8s.io/apimachinery/pkg/apis/meta/v1"
 	"k8s.io/apimachinery/pkg/apis/meta/v1/unstructured"
 	"k8s.io/apimachinery/pkg/runtime/schema"
@@ -143,7 +143,6 @@
 
 	ns := getNamespace(request.Namespace, KubeConfigBytes)
 	switch request.Resource {
-<<<<<<< HEAD
 	//case "all":
 	//	s, err := resouce_cache.GetSearcherWithLRU(KubeConfigBytes, ns)
 	//	if err != nil {
@@ -197,56 +196,9 @@
 
 	case "app", "application":
 		// init searcher for cache async
-		go func() { _, _ = resouce_cache.GetSearcherWithLRU(KubeConfigBytes, ns) }()
-		if request.ResourceName == "" {
-			return ParseApplicationsResult(ns, GetAllValidApplicationWithDefaultApp(ns, KubeConfigBytes)), nil
-=======
-	case "all":
-		s, err := resouce_cache.GetSearcherWithLRU(KubeConfigBytes, ns)
-		if err != nil {
-			return nil
-		}
-		if len(request.AppName) != 0 {
-			nid := getNidByAppName(ns, request.KubeConfig, request.AppName)
-			return item.Result{
-				Namespace:   ns,
-				Application: []item.App{getApp(ns, request.AppName, nid, s, request.Label, request.ShowHidden)},
-			}
-		}
-		// it's cluster kubeconfig
-		if len(request.Namespace) == 0 {
-			nsObjectList, err := s.Criteria().ResourceType("namespaces").Query()
-			if err == nil && nsObjectList != nil && len(nsObjectList) > 0 {
-				result := make([]item.Result, 0, len(nsObjectList))
-				ctx, cancelFunc := context.WithTimeout(context.TODO(), time.Second*10)
-				wg := &sync.WaitGroup{}
-				lock := &sync.Mutex{}
-				for _, nsObject := range nsObjectList {
-					wg.Add(1)
-					go func(finalNs string) {
-						defer wg.Done()
-						app := getApplicationByNs(finalNs, request.KubeConfig, s, request.Label, request.ShowHidden)
-						lock.Lock()
-						result = append(result, app)
-						lock.Unlock()
-					}(nsObject.(metav1.Object).GetName())
-				}
-				go func() {
-					wg.Wait()
-					cancelFunc()
-				}()
-				<-ctx.Done()
-				return result
-			}
-		}
-		return getApplicationByNs(ns, request.KubeConfig, s, request.Label, request.ShowHidden)
-
-	case "app", "application":
-		// init searcher for cache async
 		go resouce_cache.GetSearcherWithLRU(KubeConfigBytes, ns)
 		if len(request.ResourceName) == 0 {
-			return ParseApplicationsResult(ns, GetAllValidApplicationWithDefaultApp(ns, KubeConfigBytes))
->>>>>>> cd1a5dca
+			return ParseApplicationsResult(ns, GetAllValidApplicationWithDefaultApp(ns, KubeConfigBytes)), nil
 		} else {
 			meta := appmeta_manager.GetApplicationMeta(ns, request.ResourceName, KubeConfigBytes)
 			return ParseApplicationsResult(ns, []*appmeta.ApplicationMeta{meta}), nil
@@ -318,16 +270,18 @@
 			ShowHidden(request.ShowHidden).
 			Query()
 		if err != nil || len(data) == 0 {
-			return nil
+			return nil, nil
 		}
 		// resource namespace filter status is active
 		result := make([]item.Item, 0, 0)
 		for _, datum := range data {
-<<<<<<< HEAD
 			um, ok := datum.(*unstructured.Unstructured)
 			if !ok {
 				continue
 			}
+			if um.GetDeletionTimestamp() != nil {
+				continue
+			}
 			j, err := um.MarshalJSON()
 			if err != nil {
 				continue
@@ -337,33 +291,16 @@
 				continue
 			}
 			if namespace.Status.Phase == v1.NamespaceActive {
-				availableData = append(availableData, datum)
-			}
-		}
-		if len(availableData) == 0 {
+				result = append(result, item.Item{Metadata: datum})
+			}
+		}
+		if len(result) == 0 {
 			return nil, nil
 		}
 		if len(request.ResourceName) == 0 {
-			result := make([]item.Item, 0, len(availableData))
-			for _, datum := range availableData {
-				result = append(result, item.Item{Metadata: datum})
-			}
 			return result[0:], nil
 		} else {
-			return item.Item{Metadata: availableData[0]}, nil
-=======
-			if datum.(metav1.Object).GetDeletionTimestamp() == nil {
-				result = append(result, item.Item{Metadata: datum})
-			}
-		}
-		if err != nil || len(result) == 0 {
-			return nil
-		}
-		if len(request.ResourceName) == 0 {
-			return result[0:]
-		} else {
-			return result[0]
->>>>>>> cd1a5dca
+			return result[0], nil
 		}
 
 	default:
@@ -386,51 +323,12 @@
 			ShowHidden(request.ShowHidden).
 			Label(request.Label).
 			Query()
-		if err != nil || len(items) == 0 {
-			return nil
+		if err != nil {
+			return nil, err
 		}
 		result := make([]item.Item, 0, len(items))
 		for _, i := range items {
 			tempItem := item.Item{Metadata: i}
-			if mapping, err := s.GetResourceInfo(request.Resource); err == nil {
-				tempItem.Description = serviceMap[mapping.Gvr.Resource+"/"+i.(metav1.Object).GetName()]
-			}
-			result = append(result, tempItem)
-		}
-		// get all resource in namespace
-		if len(request.ResourceName) == 0 {
-<<<<<<< HEAD
-			items, err := c.Query()
-			if err != nil {
-				return nil, err
-			}
-			result := make([]item.Item, 0, len(items))
-			for _, i := range items {
-				tempItem := item.Item{Metadata: i}
-				if mapping, err := s.GetResourceInfo(request.Resource); err == nil {
-					var tt string
-					if nocalhost.IsBuildInGvk(&mapping.Gvk) {
-						tt = strings.ToLower(mapping.Gvk.Kind)
-					} else {
-						tt = fmt.Sprintf("%s.%s.%s", mapping.Gvr.Resource, mapping.Gvr.Version, mapping.Gvr.Group)
-					}
-					//log.Infof("TTTest: getting description of %s", tt)
-					if tm, ok := serviceMap[tt]; ok {
-						if d, ok := tm[i.(metav1.Object).GetName()]; ok {
-							tempItem.Description = d
-						}
-					}
-				}
-				result = append(result, tempItem)
-			}
-			return result, nil
-		} else {
-			// get specify resource name in namespace
-			one, err := c.QueryOne()
-			if err != nil || one == nil {
-				return nil, nil
-			}
-			i := item.Item{Metadata: one}
 			if mapping, err := s.GetResourceInfo(request.Resource); err == nil {
 				var tt string
 				if nocalhost.IsBuildInGvk(&mapping.Gvk) {
@@ -438,19 +336,20 @@
 				} else {
 					tt = fmt.Sprintf("%s.%s.%s", mapping.Gvr.Resource, mapping.Gvr.Version, mapping.Gvr.Group)
 				}
+				//log.Infof("TTTest: getting description of %s", tt)
 				if tm, ok := serviceMap[tt]; ok {
-					if d, ok := tm[one.(metav1.Object).GetName()]; ok {
-						i.Description = d
+					if d, ok := tm[i.(metav1.Object).GetName()]; ok {
+						tempItem.Description = d
 					}
 				}
-
-			}
-			return i, nil
-=======
-			return result
+			}
+			result = append(result, tempItem)
+		}
+		// get all resource in namespace
+		if len(request.ResourceName) == 0 {
+			return result, nil
 		} else {
-			return result[0]
->>>>>>> cd1a5dca
+			return result[0], nil
 		}
 	}
 }
@@ -468,7 +367,6 @@
 	return ""
 }
 
-<<<<<<< HEAD
 //func getApplicationByNs(namespace, kubeconfigPath string, search *resouce_cache.Searcher, label map[string]string, showHidden bool) item.Result {
 //	result := item.Result{Namespace: namespace}
 //	nameAndNidList := GetAllApplicationWithDefaultApp(namespace, kubeconfigPath)
@@ -527,62 +425,6 @@
 //	}
 //	return result
 //}
-=======
-func getApplicationByNs(namespace, kubeconfigPath string, search *resouce_cache.Searcher, label map[string]string, showHidden bool) item.Result {
-	result := item.Result{Namespace: namespace}
-	nameAndNidList := GetAllApplicationWithDefaultApp(namespace, kubeconfigPath)
-	ctx, cancelFunc := context.WithTimeout(context.TODO(), time.Second*10)
-
-	wg := sync.WaitGroup{}
-	lock := sync.Mutex{}
-	for _, name := range nameAndNidList {
-		wg.Add(1)
-		go func(finalName, nid string) {
-			defer wg.Done()
-			app := getApp(namespace, finalName, nid, search, label, showHidden)
-			lock.Lock()
-			result.Application = append(result.Application, app)
-			lock.Unlock()
-		}(name.Application, name.NamespaceId)
-	}
-	go func() {
-		wg.Wait()
-		cancelFunc()
-	}()
-	<-ctx.Done()
-	return result
-}
-
-func getApp(namespace, appName, nid string, search *resouce_cache.Searcher, label map[string]string, showHidden bool) item.App {
-	result := item.App{Name: appName}
-	profileMap := getServiceProfile(namespace, appName, nid, search.GetKubeconfigBytes())
-	for _, entry := range resouce_cache.GroupToTypeMap {
-		resources := make([]item.Resource, 0, len(entry.V))
-		for _, resource := range entry.V {
-			resourceList, err := search.Criteria().
-				ResourceType(resource).
-				AppName(appName).
-				Namespace(namespace).
-				Label(label).
-				ShowHidden(showHidden).
-				Query()
-			if err == nil {
-				items := make([]item.Item, 0, len(resourceList))
-				for _, v := range resourceList {
-					items = append(
-						items, item.Item{
-							Metadata: v, Description: profileMap[resource+"/"+v.(metav1.Object).GetName()],
-						},
-					)
-				}
-				resources = append(resources, item.Resource{Name: resource, List: items})
-			}
-		}
-		result.Groups = append(result.Groups, item.Group{GroupName: entry.K, List: resources})
-	}
-	return result
-}
->>>>>>> cd1a5dca
 
 func SortApplication(metas []*appmeta.ApplicationMeta) {
 	if metas == nil {
