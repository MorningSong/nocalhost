/*
 * Tencent is pleased to support the open source community by making Nocalhost available.,
 * Copyright (C) 2019 THL A29 Limited, a Tencent company. All rights reserved.
 * Licensed under the MIT License (the "License"); you may not use this file except
 * in compliance with the License. You may obtain a copy of the License at
 * http://opensource.org/licenses/MIT
 * Unless required by applicable law or agreed to in writing, software distributed under,
 * the License is distributed on an "AS IS" BASIS, WITHOUT WARRANTIES OR CONDITIONS OF ANY KIND,
 * either express or implied. See the License for the specific language governing permissions and
 * limitations under the License.
 */

package syncthing

import (
	"fmt"
	"github.com/google/uuid"
	"io"
	"io/fs"
	"nocalhost/internal/nhctl/coloredoutput"
	"nocalhost/internal/nhctl/syncthing/bin"
	"nocalhost/internal/nhctl/utils"
	"os"
	"os/exec"
	"path/filepath"
	"runtime"
	"strings"
	"time"

	"nocalhost/pkg/nhctl/log"
)

var (
	downloadURLs = map[string]string{
		"linux-amd64": "https://codingcorp-generic.pkg.coding.net/nocalhost/syncthing/syncthing-linux-amd64.tar.gz" +
			"?version=%s",
		"darwin-arm64": "https://codingcorp-generic.pkg.coding.net/nocalhost/syncthing/syncthing-macos-arm64.tar.gz" +
			"?version=%s",
		"darwin-amd64": "https://codingcorp-generic.pkg.coding.net/nocalhost/syncthing/syncthing-macos-amd64.zip" +
			"?version=%s",
		"windows-amd64": "https://codingcorp-generic.pkg.coding.net/nocalhost/syncthing/syncthing-windows-amd64.zip" +
			"?version=%s",
	}

	downloadErrorTips = `Downloading syncthing error, please check your network!! you can try again, 

Or download syncthing by your own:

1, download syncthing bin from %s
2, cp bin into: %s
3, given syncthing Execution access permission, such as "chmod +x %s" in linux or macos.

Then, try reenter DevMode.
`
)

type SyncthingInstaller struct {
	BinPath  string
	Version  string
	CommitId string
}

func NewInstaller(binPath string, version string, commitId string) *SyncthingInstaller {
	return &SyncthingInstaller{
		BinPath:  binPath,
		Version:  version,
		CommitId: commitId,
	}
}

// the return val bool is only for test case, it shows that whether download again
func (s *SyncthingInstaller) InstallIfNeeded() (bool, error) {

	// first try to download the version matched Version
	// then try the version matched commit id
	syncthingCandidate, needCopy := s.getCompatibilityByVersionAndCommitId()
	if !needCopy {
		return false, nil
	}

	// download all the candidates version of syncthing
	// if download fail at all, use the local binPath's syncthing or else throw the error
	var maxIndex = len(syncthingCandidate) - 1
	for i, version := range syncthingCandidate {
		errTips, err := s.downloadSyncthing(version)
		if err != nil {
			if errTips != "" {
				fmt.Println()
				coloredoutput.Fail(errTips)
			}

			if maxIndex == i && !s.isInstalled() {
				return len(syncthingCandidate) != 0, err
			}
		} else {
			// return while download success
			return len(syncthingCandidate) != 0, nil
		}
	}

	return len(syncthingCandidate) != 0, nil
}

func (s *SyncthingInstaller) downloadSyncthing(version string) (string, error) {
	t := time.NewTicker(1 * time.Second)
	var err error
	var errorTips string
	for i := 0; i < 3; i++ {
<<<<<<< HEAD
		errorTips, err = s.install(version)
=======
		p := &utils.ProgressBar{}
		d := 40 * time.Second
		errorTips, err = s.install(version, p, d)
>>>>>>> 59898bb9
		if err == nil {
			return "", nil
		}

		log.Error("Fail to copy syncthing, retry...")

		if i < 2 {
			<-t.C
		}
	}

	return errorTips, err
}

// Install installs syncthing
func (s *SyncthingInstaller) install(version string) (string, error) {
	var err error

	i := s.BinPath

	_ = filepath.WalkDir(filepath.Dir(i), func(path string, d fs.DirEntry, err error) error {
		_ = os.Remove(path)
		return nil
	})

	if FileExists(i) {
		log.Debugf("Failed to delete %s, will try to overwrite: %s", i, err)
		if err = os.Rename(i, filepath.Join(filepath.Dir(i), uuid.New().String()+filepath.Base(i))); err != nil {
			log.Debugf(fmt.Sprintf("Can't rename file: %s --> %s", i, uuid.New().String()+filepath.Base(i)))
			if utils.IsWindows() {
				return "", nil
			}
		}
	}

	// fix if ~/.nh/nhctl/bin/syncthing not exist
	if err = os.MkdirAll(GetDir(i), 0700); err != nil {
		err = fmt.Errorf("failed mkdir for %s: %s", i, err)
		return "", err
	}

	if err = bin.CopyToBinPath(i); err != nil {
		err = fmt.Errorf("failed to copy file to: %s, err: %v", i, err)
	}

<<<<<<< HEAD
	fmt.Printf("copyed syncthing %s to %s\n", version, i)
=======
	log.Infof("downloaded syncthing %s to %s\n", version, i)
>>>>>>> 59898bb9
	return "", nil
}

func (s *SyncthingInstaller) isInstalled() bool {
	_, err := os.Stat(s.BinPath)
	return !os.IsNotExist(err)
}

func (s *SyncthingInstaller) getCompatibilityByVersionAndCommitId() ([]string, bool) {
	var installCandidate []string

	defer func() {
		if len(installCandidate) > 0 {
			log.Infof(
				"Need to download from following versions according to the sequence: %s",
				strings.Join(installCandidate, ", "),
			)
		}
	}()

	if s.Version != "" {
<<<<<<< HEAD
		if s.exec("-nocalhost") == s.Version {
			return installCandidate, false
=======
		if s.exec("serve", "--nocalhost") == s.Version {
			return installCandidate
>>>>>>> 59898bb9
		}
		installCandidate = append(installCandidate, s.Version)
	}

	if s.CommitId != "" {
<<<<<<< HEAD
		if s.exec("-nocalhost-commit-id") == s.CommitId {
			return installCandidate, false
=======
		if s.exec("serve", "--nocalhost-commit-id") == s.CommitId {
			return installCandidate
>>>>>>> 59898bb9
		}
		installCandidate = append(installCandidate, s.CommitId)
	}

	return installCandidate, true
}

func (s *SyncthingInstaller) exec(flags ...string) string {

	output, err := exec.Command(s.BinPath, flags...).Output()
	if err != nil {
		return ""
	}

	return strings.TrimSuffix(string(output), "\n")
}

func CopyFile(from, to string) error {
	fromFile, err := os.Open(from)
	if err != nil {
		return err
	}
	toFile, err := os.OpenFile(to, os.O_RDWR|os.O_CREATE, 0700)
	if err != nil {
		return err
	}

	defer toFile.Close()

	_, err = io.Copy(toFile, fromFile)
	if err != nil {
		return err
	}

	return nil
}

func GetDir(path string) string {
	return path[:strings.LastIndex(path, string(os.PathSeparator))]
}

func FileExists(name string) bool {
	_, err := os.Stat(name)
	if os.IsNotExist(err) {
		return false
	}

	if err != nil {
		log.Debugf("Failed to check if %s exists: %s", name, err)
	}

	return true
}

func GetDownloadURL(os, arch, version string) (string, error) {
	osArch := fmt.Sprintf("%s-%s", os, arch)

	src, ok := downloadURLs[osArch]
	if !ok {
		return "", fmt.Errorf("%s is not supported temporary!! you can contact us to support this version. ", osArch)
	}

	return fmt.Sprintf(src, version), nil
}

func getBinaryPathInDownload(dir, subdir string) string {
	return filepath.Join(dir, subdir, GetBinaryName())
}

func GetBinaryName() string {
	if runtime.GOOS == "windows" {
		return "syncthing.exe"
	}
	return "syncthing"
}<|MERGE_RESOLUTION|>--- conflicted
+++ resolved
@@ -106,13 +106,9 @@
 	var err error
 	var errorTips string
 	for i := 0; i < 3; i++ {
-<<<<<<< HEAD
+		//p := &utils.ProgressBar{}
+		//d := 40 * time.Second
 		errorTips, err = s.install(version)
-=======
-		p := &utils.ProgressBar{}
-		d := 40 * time.Second
-		errorTips, err = s.install(version, p, d)
->>>>>>> 59898bb9
 		if err == nil {
 			return "", nil
 		}
@@ -158,11 +154,7 @@
 		err = fmt.Errorf("failed to copy file to: %s, err: %v", i, err)
 	}
 
-<<<<<<< HEAD
-	fmt.Printf("copyed syncthing %s to %s\n", version, i)
-=======
-	log.Infof("downloaded syncthing %s to %s\n", version, i)
->>>>>>> 59898bb9
+	log.Infof("copyed syncthing %s to %s\n", version, i)
 	return "", nil
 }
 
@@ -184,25 +176,15 @@
 	}()
 
 	if s.Version != "" {
-<<<<<<< HEAD
-		if s.exec("-nocalhost") == s.Version {
+		if s.exec("serve", "--nocalhost") == s.Version {
 			return installCandidate, false
-=======
-		if s.exec("serve", "--nocalhost") == s.Version {
-			return installCandidate
->>>>>>> 59898bb9
 		}
 		installCandidate = append(installCandidate, s.Version)
 	}
 
 	if s.CommitId != "" {
-<<<<<<< HEAD
-		if s.exec("-nocalhost-commit-id") == s.CommitId {
+		if s.exec("serve", "--nocalhost-commit-id") == s.CommitId {
 			return installCandidate, false
-=======
-		if s.exec("serve", "--nocalhost-commit-id") == s.CommitId {
-			return installCandidate
->>>>>>> 59898bb9
 		}
 		installCandidate = append(installCandidate, s.CommitId)
 	}
