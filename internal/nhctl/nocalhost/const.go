/*
 * Tencent is pleased to support the open source community by making Nocalhost available.,
 * Copyright (C) 2019 THL A29 Limited, a Tencent company. All rights reserved.
 * Licensed under the MIT License (the "License"); you may not use this file except
 * in compliance with the License. You may obtain a copy of the License at
 * http://opensource.org/licenses/MIT
 * Unless required by applicable law or agreed to in writing, software distributed under,
 * the License is distributed on an "AS IS" BASIS, WITHOUT WARRANTIES OR CONDITIONS OF ANY KIND,
 * either express or implied. See the License for the specific language governing permissions and
 * limitations under the License.
 */

package nocalhost

const (
	NocalhostApplicationName      = "dev.nocalhost/application-name"
	NocalhostApplicationNamespace = "dev.nocalhost/application-namespace"
	AppManagedByLabel             = "app.kubernetes.io/managed-by"
	AppManagedByNocalhost         = "nocalhost"
	DefaultNocalhostSideCarName   = "nocalhost-sidecar"

	DevImageRevisionAnnotationKey            = "nhctl.dev.image.revision"
	DevImageOriginalPodReplicasAnnotationKey = "nhctl.dev.image.original.pod.replicas"
	DevImageRevisionAnnotationValue          = "first"

	PersistentVolumeDirLabel = "nocalhost.dev/dir"
	ServiceLabel             = "nocalhost.dev/service"
	AppLabel                 = "nocalhost.dev/app"

	DefaultSideCarImage = "codingcorp-docker.pkg.coding.net/nocalhost/public/nocalhost-sidecar:syncthing"

	DefaultApplicationSyncPidFile = "syncthing.pid"

<<<<<<< HEAD
	NocalhostLocalConfigName = ".nocalhost"
=======
	// default is a special app type, it can be uninstalled neither installed
	// it's a virtual application to managed that those manifest out of Nocalhost management
	DefaultNocalhostApplication           = "default.application"
	DefaultNocalhostApplicationOperateErr = "default.application is a virtual application " +
		"to managed that those manifest out of Nocalhost" +
		" management so can't be install, uninstall, reset, etc."

	HelmReleaseName = "meta.helm.sh/release-name"
>>>>>>> 35b92418
)<|MERGE_RESOLUTION|>--- conflicted
+++ resolved
@@ -31,9 +31,6 @@
 
 	DefaultApplicationSyncPidFile = "syncthing.pid"
 
-<<<<<<< HEAD
-	NocalhostLocalConfigName = ".nocalhost"
-=======
 	// default is a special app type, it can be uninstalled neither installed
 	// it's a virtual application to managed that those manifest out of Nocalhost management
 	DefaultNocalhostApplication           = "default.application"
@@ -42,5 +39,6 @@
 		" management so can't be install, uninstall, reset, etc."
 
 	HelmReleaseName = "meta.helm.sh/release-name"
->>>>>>> 35b92418
+
+	NocalhostLocalConfigName = ".nocalhost"
 )