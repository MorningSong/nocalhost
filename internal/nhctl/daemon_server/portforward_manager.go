/*
* Copyright (C) 2021 THL A29 Limited, a Tencent company.  All rights reserved.
* This source code is licensed under the Apache License Version 2.0.
 */

package daemon_server

import (
	"fmt"
	"github.com/pkg/errors"
	"golang.org/x/net/context"
	"io/ioutil"
	k8serrors "k8s.io/apimachinery/pkg/api/errors"
	"k8s.io/cli-runtime/pkg/genericclioptions"
	"net"
	"nocalhost/internal/nhctl/app"
	"nocalhost/internal/nhctl/common/base"
	"nocalhost/internal/nhctl/daemon_common"
	"nocalhost/internal/nhctl/daemon_server/command"
	"nocalhost/internal/nhctl/dbutils"
	"nocalhost/internal/nhctl/nocalhost"
	"nocalhost/internal/nhctl/nocalhost/db"
	"nocalhost/internal/nhctl/nocalhost_path"
	"nocalhost/internal/nhctl/profile"
	"nocalhost/pkg/nhctl/clientgoutils"
	"nocalhost/pkg/nhctl/log"
	"os"
	"path/filepath"
	"strconv"
	"strings"
	"sync"
	"time"
)

type PortForwardManager struct {
	pfList map[string]*daemon_common.PortForwardProfile
	lock   sync.Mutex
}

func NewPortForwardManager() *PortForwardManager {
	return &PortForwardManager{pfList: map[string]*daemon_common.PortForwardProfile{}}
}

func (p *PortForwardManager) StopPortForwardGoRoutine(cmd *command.PortForwardCommand) error {
	key := fmt.Sprintf("%d:%d", cmd.LocalPort, cmd.RemotePort)
	pfProfile, ok := p.pfList[key]
	if ok {
		pfProfile.Cancel()
		err := <-pfProfile.StopCh
		delete(p.pfList, key)
		return err
	}

	kube, err := nocalhost.GetKubeConfigFromProfile(cmd.NameSpace, cmd.AppName, cmd.Nid)
	if err != nil {
		return err
	}
	nocalhostApp, err := app.NewApplication(cmd.AppName, cmd.NameSpace, kube, false)
	if err != nil {
		return err
	}

	if cmd.ServiceType == "" {
		cmd.ServiceType = "deployment"
	}
	nhController, err := nocalhostApp.Controller(cmd.Service, base.SvcType(cmd.ServiceType))
	if err != nil {
		return err
	}
	return nhController.DeletePortForwardFromDB(cmd.LocalPort, cmd.RemotePort)
}

// ListAllRunningPortForwardGoRoutineProfile
func (p *PortForwardManager) ListAllRunningPFGoRoutineProfile() []*daemon_common.PortForwardProfile {
	result := make([]*daemon_common.PortForwardProfile, 0)
	for _, v := range p.pfList {
		result = append(result, v)
	}
	return result
}

func (p *PortForwardManager) RecoverPortForwardForApplication(ns, appName, nid string) error {
	profile, err := nocalhost.GetProfileV2(ns, appName, nid)
	if err != nil {
		if errors.Is(err, nocalhost.ProfileNotFound) {
			log.Warn("Profile is not exist, so ignore for recovering port forward")
			return nil
		}
		return err
	}
	//if profile == nil {
	//	return errors.New(fmt.Sprintf("Profile not found %s-%s", ns, appName))
	//}

	var found bool
	for _, svcProfile := range profile.SvcProfile {
		for _, pf := range svcProfile.DevPortForwardList {
			if pf.Sudo == isSudo { // Only recover port-forward managed by this daemon server
				found = true
				log.Logf("Recovering port-forward %d:%d of %s-%s-%s", pf.LocalPort, pf.RemotePort, nid, ns, appName)
				svcType := pf.ServiceType
				// For compatibility
				if svcType == "" {
					svcType = svcProfile.GetType()
				}
				if svcType == "" {
					svcType = "deployment"
				}
				err = p.StartPortForwardGoRoutine(
					&command.PortForwardCommand{
						CommandType: command.StartPortForward,
						NameSpace:   ns,
						AppName:     appName,
						Service:     svcProfile.GetName(),
						ServiceType: svcType,
						PodName:     pf.PodName,
						LocalPort:   pf.LocalPort,
						RemotePort:  pf.RemotePort,
						Role:        pf.Role,
						Nid:         nid,
					}, false,
				)
				if err != nil {
					log.LogE(err)
				}
			}
		}
	}
	if found {
		if err = p.recordPortForward(ns, nid, appName, func() bool { return true }); err != nil {
			log.Info(err)
		}
	}
	return nil
}

func (p *PortForwardManager) RecoverAllPortForward() {
	defer recoverDaemonFromPanic()

	log.Info("Recovering all port-forward")
	var scanned bool
	if err := db.GetOrCreatePortForwardLevelDBFunc(
		true, func(utils *dbutils.LevelDBUtils) {
			if v, err := utils.Get([]byte("scanned")); err == nil && len(v) != 0 {
				scanned = true
			}
		},
	); err != nil {
		log.Infof("Error while opening port-forward level-db")
	}

	// Find all app
<<<<<<< HEAD
	//appMap, err := nocalhost.GetNsAndApplicationInfo()
	//if err != nil {
	//	log.LogE(err)
	//	return
	//}

	// remove useless profile
	//go func(apps []nocalhost.AppInfo) {
	//	for _, a := range appMap {
	//		time.Sleep(1 * time.Second)
	//		//profile, err := nocalhost.GetProfileV2(a.Namespace, a.Name, a.Nid)
	//		//if err != nil {
	//		//	if errors.Is(err, nocalhost.ProfileNotFound) {
	//		//		log.Warn("Profile is not exist, so ignore for recovering port forward")
	//		//		continue
	//		//	}
	//		//}
	//
	//		kube, err := nocalhost.GetKubeConfigFromProfile(a.Namespace, a.Name, a.Nid)
	//		if err != nil {
	//			continue
	//		}
	//nocalhostApp, err := app.NewApplication(a.Name, a.Namespace, kube, true)
	//if err != nil {
	//	continue
	//}
	//		if nocalhostApp.GetAppMeta().NamespaceId != a.Nid {
	//			log.Logf("Remove application %s, nid %s, ns %s", a.Name, a.Nid, a.Namespace)
	//			if err = nocalhost.CleanupAppFilesUnderNs(a.Namespace, a.Nid); err != nil {
	//				log.Logf("Clean application %s, nid %s, ns %s failed: %s ", a.Name, a.Nid, a.Namespace, err.Error())
	//			} else {
	//				log.Logf("Clean application %s, nid %s, ns %s success", a.Name, a.Nid, a.Namespace)
	//			}
	//		}
	//	}
	//}(appMap)

	//go func() {
	//	for _, application := range appMap {
	//		if err = p.RecoverPortForwardForApplication(application.Namespace, application.Name, application.Nid); err != nil {
	//			log.LogE(err)
	//		}
	//	}
	//}()
=======
	appMap, err := nocalhost.GetNsAndApplicationInfo(scanned)
	if err != nil {
		log.LogE(err)
		return
	}

	var lock sync.WaitGroup
	for _, application := range appMap {
		lock.Add(1)
		func(namespace, app, nid string, lock *sync.WaitGroup) {
			defer lock.Done()
			time.Sleep(time.Millisecond * 50)
			if err = p.RecoverPortForwardForApplication(namespace, app, nid); err != nil {
				log.LogE(err)
			}
		}(application.Namespace, application.Name, application.Nid, &lock)
	}
	lock.Wait()

	if err := db.GetOrCreatePortForwardLevelDBFunc(
		false, func(utils *dbutils.LevelDBUtils) {
			_ = utils.Put([]byte("scanned"), []byte("true"))
		},
	); err != nil {
		log.Infof("Error while writing port-forward level-db")
	}
}

func (p *PortForwardManager) recordPortForward(ns, nid, app string, isPortForwarding func() bool) error {
	path := filepath.Join(nocalhost_path.GetAppDbDir(ns, app, nid), "portforward")
	if isPortForwarding() {
		return ioutil.WriteFile(path, nil, 0644)
	} else {
		return os.Remove(path)
	}
>>>>>>> cfc5ff3b
}

// StartPortForwardGoRoutine Start a port-forward
// If saveToDB is true, record it to leveldb
func (p *PortForwardManager) StartPortForwardGoRoutine(startCmd *command.PortForwardCommand, saveToDB bool) error {

	localPort, remotePort := startCmd.LocalPort, startCmd.RemotePort
	key := fmt.Sprintf("%d:%d", localPort, remotePort)
	if _, ok := p.pfList[key]; ok {
		log.Logf("Port-forward %d:%d has been running in another go routine, stop it first", localPort, remotePort)
		if err := p.StopPortForwardGoRoutine(startCmd); err != nil {
			log.LogE(err)
		}
	}

	kube, err := nocalhost.GetKubeConfigFromProfile(startCmd.NameSpace, startCmd.AppName, startCmd.Nid)
	if err != nil {
		return err
	}
	nocalhostApp, err := app.NewApplication(startCmd.AppName, startCmd.NameSpace, kube, true)
	if err != nil {
		return err
	}

	address := fmt.Sprintf("0.0.0.0:%d", startCmd.LocalPort)
	listener, err := net.Listen("tcp", address)
	if err != nil {
		return errors.New(fmt.Sprintf("Port %d is unavailable: %s", startCmd.LocalPort, err.Error()))
	}
	_ = listener.Close()

	nhController, err := nocalhostApp.Controller(startCmd.Service, base.SvcType(startCmd.ServiceType))
	if err != nil {
		return err
	}

	p.recordPortForward(startCmd.NameSpace, startCmd.Nid, startCmd.AppName, func() bool { return true })

	if saveToDB {
		// Check if port forward already exists
		if existed, _ := nhController.CheckIfPortForwardExists(localPort, remotePort); existed {
			return errors.New(fmt.Sprintf("Port forward %d:%d already exists", localPort, remotePort))
		}
		pf := &profile.DevPortForward{
			LocalPort:  localPort,
			RemotePort: remotePort,
			Role:       startCmd.Role,
			Status:     "New",
			Reason:     "Add",
			PodName:    startCmd.PodName,
			Updated:    time.Now().Format("2006-01-02 15:04:05"),
			//Pid:        0,
			//RunByDaemonServer: true,
			Sudo:            isSudo,
			DaemonServerPid: os.Getpid(),
			ServiceType:     startCmd.ServiceType,
		}

		log.Logf("Saving port-forward %d:%d to db", pf.LocalPort, pf.RemotePort)
		p.lock.Lock()
		err = nhController.AddPortForwardToDB(pf)
		p.lock.Unlock()
		if err != nil {
			return err
		}
	}

	ctx, cancel := context.WithCancel(context.TODO())
	p.pfList[key] = &daemon_common.PortForwardProfile{
		Cancel:     cancel,
		StopCh:     make(chan error, 1),
		NameSpace:  startCmd.NameSpace,
		SvcName:    startCmd.Service,
		SvcType:    startCmd.ServiceType,
		Role:       startCmd.Role,
		AppName:    startCmd.AppName,
		LocalPort:  startCmd.LocalPort,
		RemotePort: startCmd.RemotePort,
	}
	go func() {
		defer recoverDaemonFromPanic()

		log.Logf("Forwarding %d:%d", localPort, remotePort)

		logDir := filepath.Join(nocalhost.GetLogDir(), "port-forward")
		if _, err = os.Stat(logDir); err != nil {
			if os.IsNotExist(err) {
				if err = os.MkdirAll(logDir, 0644); err != nil {
					log.LogE(errors.Wrap(err, ""))
				}
			} else {
				log.LogE(errors.Wrap(err, ""))
			}
		}

		stdout, err := os.OpenFile(
			filepath.Join(
				logDir, fmt.Sprintf(
					"%s_%s_%s_%d_%d", startCmd.NameSpace, startCmd.AppName, startCmd.Service, localPort, remotePort,
				),
			), os.O_WRONLY|os.O_APPEND|os.O_CREATE, 0755,
		)
		if err != nil {
			log.LogE(err)
		}

		for {
			// stopCh control the port forwarding lifecycle. When it gets closed the
			// port forward will terminate
			stopCh := make(chan struct{}, 1)
			// readyCh communicate when the port forward is ready to get traffic
			readyCh := make(chan struct{})
			//heartbeatCtx, heartBeatCancel := context.WithCancel(ctx)
			errCh := make(chan error, 1)

			// stream is used to tell the port forwarder where to place its output or
			// where to expect input if needed. For the port forwarding we just need
			// the output eventually
			stream := genericclioptions.IOStreams{
				In:     stdout,
				Out:    stdout,
				ErrOut: stdout,
			}

			go func() {
				defer recoverDaemonFromPanic()
				<-readyCh
				log.Infof("Port forward %d:%d is ready", localPort, remotePort)
				p.lock.Lock()
				_ = nhController.UpdatePortForwardStatus(localPort, remotePort, "LISTEN", "listen")
				p.lock.Unlock()
			}()

			go func() {
				defer recoverDaemonFromPanic()
				errCh <- nocalhostApp.PortForward(startCmd.PodName, localPort, remotePort, readyCh, stopCh, stream)
				log.Logf("Port-forward %d:%d occurs errors", localPort, remotePort)
			}()

			select {
			case errs := <-errCh:
				if errs != nil && k8serrors.IsNotFound(errs) {
					log.Logf("Pod: %s not found, remove port-forward for this pod", startCmd.PodName)
					p.lock.Lock()
					err2 := nhController.UpdatePortForwardStatus(
						localPort, remotePort, "DISCONNECTED",
						fmt.Sprintf("Unable to found pod %s", startCmd.PodName),
					)
					p.lock.Unlock()
					if err2 != nil {
						log.LogE(err2)
					}
					delete(p.pfList, key)
					close(stopCh)
					return
				} else {
					log.Warn("Reconnecting after 15 seconds...")
					p.lock.Lock()
					err = nhController.UpdatePortForwardStatus(
						localPort, remotePort, "RECONNECTING",
						"Reconnecting after 15 seconds...",
					)
					p.lock.Unlock()
					if err != nil {
						log.LogE(err)
					}
				}
				<-time.After(15 * time.Second)
				log.Info("Reconnecting...")
			case <-ctx.Done():
				log.Logf("Port-forward %d:%d done", localPort, remotePort)
				log.Log("Stopping pf routine")
				select {
				case _, ok := <-stopCh:
					if ok {
						log.Logf("Stopping port-forward %d-%d by stopCH", localPort, remotePort)
						close(stopCh)
					} else {
						log.Logf("Port-forward %d-%d has already been stopped", localPort, remotePort)
					}
				default:
					log.Logf("Stopping port-forward %d-%d", localPort, remotePort)
					close(stopCh)
				}
				//delete(p.pfList, key)
				log.Logf("Delete port-forward %d:%d record", localPort, remotePort)
				err = nhController.DeletePortForwardFromDB(localPort, remotePort)
				if err != nil {
					log.LogE(err)
				}

				p.recordPortForward(
					startCmd.NameSpace, startCmd.Nid, startCmd.AppName, func() bool {
						return nhController.IsPortForwarding()
					},
				)

				if pfProfile, ok := p.pfList[key]; ok {
					pfProfile.StopCh <- err
				}
				return
			}
		}
	}()
	return nil
}

func ParseErrToForwardPort(errStr string) (*clientgoutils.ForwardPort, error) {
	// error creating error stream for port 20153 -> 20153: Timeout occured
	s1 := strings.Split(errStr, ":")[0]
	s1 = strings.Split(s1, "port")[1]
	ps := strings.Split(s1, "->")
	if len(ps) != 2 {
		return nil, errors.New(fmt.Sprintf("Failed to parse fp from %s", errStr))
	}
	for i := 0; i < len(ps); i++ {
		ps[i] = strings.TrimSpace(ps[i])
	}
	localPort, err := strconv.ParseInt(ps[0], 0, 0)
	if err != nil {
		return nil, errors.Wrap(err, fmt.Sprintf("Failed to parse fp from %s", errStr))
	}
	remotePort, err := strconv.ParseInt(ps[1], 0, 0)
	if err != nil {
		return nil, errors.Wrap(err, fmt.Sprintf("Failed to parse fp from %s", errStr))
	}
	return &clientgoutils.ForwardPort{LocalPort: int(localPort), RemotePort: int(remotePort)}, nil
}<|MERGE_RESOLUTION|>--- conflicted
+++ resolved
@@ -150,52 +150,6 @@
 	}
 
 	// Find all app
-<<<<<<< HEAD
-	//appMap, err := nocalhost.GetNsAndApplicationInfo()
-	//if err != nil {
-	//	log.LogE(err)
-	//	return
-	//}
-
-	// remove useless profile
-	//go func(apps []nocalhost.AppInfo) {
-	//	for _, a := range appMap {
-	//		time.Sleep(1 * time.Second)
-	//		//profile, err := nocalhost.GetProfileV2(a.Namespace, a.Name, a.Nid)
-	//		//if err != nil {
-	//		//	if errors.Is(err, nocalhost.ProfileNotFound) {
-	//		//		log.Warn("Profile is not exist, so ignore for recovering port forward")
-	//		//		continue
-	//		//	}
-	//		//}
-	//
-	//		kube, err := nocalhost.GetKubeConfigFromProfile(a.Namespace, a.Name, a.Nid)
-	//		if err != nil {
-	//			continue
-	//		}
-	//nocalhostApp, err := app.NewApplication(a.Name, a.Namespace, kube, true)
-	//if err != nil {
-	//	continue
-	//}
-	//		if nocalhostApp.GetAppMeta().NamespaceId != a.Nid {
-	//			log.Logf("Remove application %s, nid %s, ns %s", a.Name, a.Nid, a.Namespace)
-	//			if err = nocalhost.CleanupAppFilesUnderNs(a.Namespace, a.Nid); err != nil {
-	//				log.Logf("Clean application %s, nid %s, ns %s failed: %s ", a.Name, a.Nid, a.Namespace, err.Error())
-	//			} else {
-	//				log.Logf("Clean application %s, nid %s, ns %s success", a.Name, a.Nid, a.Namespace)
-	//			}
-	//		}
-	//	}
-	//}(appMap)
-
-	//go func() {
-	//	for _, application := range appMap {
-	//		if err = p.RecoverPortForwardForApplication(application.Namespace, application.Name, application.Nid); err != nil {
-	//			log.LogE(err)
-	//		}
-	//	}
-	//}()
-=======
 	appMap, err := nocalhost.GetNsAndApplicationInfo(scanned)
 	if err != nil {
 		log.LogE(err)
@@ -231,7 +185,6 @@
 	} else {
 		return os.Remove(path)
 	}
->>>>>>> cfc5ff3b
 }
 
 // StartPortForwardGoRoutine Start a port-forward
