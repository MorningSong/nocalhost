/*
Copyright 2021 The Nocalhost Authors.
Licensed under the Apache License, Version 2.0 (the "License");
you may not use this file except in compliance with the License.
You may obtain a copy of the License at
    http://www.apache.org/licenses/LICENSE-2.0
Unless required by applicable law or agreed to in writing, software
distributed under the License is distributed on an "AS IS" BASIS,
WITHOUT WARRANTIES OR CONDITIONS OF ANY KIND, either express or implied.
See the License for the specific language governing permissions and
limitations under the License.
*/

package daemon_server

import (
	"fmt"
	"github.com/pkg/errors"
	"golang.org/x/net/context"
	corev1 "k8s.io/api/core/v1"
	metav1 "k8s.io/apimachinery/pkg/apis/meta/v1"
	k8s_runtime "k8s.io/apimachinery/pkg/util/runtime"
	"k8s.io/cli-runtime/pkg/genericclioptions"
	"nocalhost/internal/nhctl/app"
	"nocalhost/internal/nhctl/daemon_common"
	"nocalhost/internal/nhctl/daemon_server/command"
	"nocalhost/internal/nhctl/nocalhost"
	"nocalhost/internal/nhctl/profile"
	"nocalhost/pkg/nhctl/clientgoutils"
	"nocalhost/pkg/nhctl/log"
	"os"
	"path/filepath"
	"strings"
	"sync"
	"time"
)

type PortForwardManager struct {
	pfList map[string]*daemon_common.PortForwardProfile
	lock   sync.Mutex
}

func NewPortForwardManager() *PortForwardManager {
	return &PortForwardManager{pfList: map[string]*daemon_common.PortForwardProfile{}}
}

func (p *PortForwardManager) StopPortForwardGoRoutine(localPort, remotePort int) error {
	key := fmt.Sprintf("%d:%d", localPort, remotePort)
	pfProfile, ok := p.pfList[key]
	if !ok {
		return errors.New(fmt.Sprintf("Port-forward %d:%d is not managed by this PortForwardManger", localPort, remotePort))
	}
	pfProfile.Cancel()
	err := <-pfProfile.StopCh
	delete(p.pfList, key)
	return err
}
<<<<<<< HEAD

func (p *PortForwardManager) GetRunningPortForwardGoRoutine() []string {
	result := make([]string, 0)
	for key, _ := range p.pfList {
		result = append(result, key)
=======
func (p *PortForwardManager) ListAllRunningPortForwardGoRoutineProfile() []*daemon_common.PortForwardProfile {
	result := make([]*daemon_common.PortForwardProfile, 0)
	for _, v := range p.pfList {
		result = append(result, v)
>>>>>>> 23c8d441
	}
	return result
}

func (p *PortForwardManager) RecoverPortForwardForApplication(ns, appName string) error {
	profile, err := nocalhost.GetProfileV2(ns, appName)
	if err != nil {
		return err
	}
	if profile == nil {
		return errors.New("Profile not found")
	}

	for _, svcProfile := range profile.SvcProfile {
		for _, pf := range svcProfile.DevPortForwardList {
			if pf.RunByDaemonServer && pf.Sudo == isSudo { // Only recover port-forward managed by this daemon server
				log.Logf("Recovering port-forward %d:%d of %s-%s", pf.LocalPort, pf.RemotePort, ns, appName)
				err = p.StartPortForwardGoRoutine(&command.PortForwardCommand{
					CommandType: command.StartPortForward,
					NameSpace:   ns,
					AppName:     appName,
					Service:     svcProfile.ActualName,
					PodName:     pf.PodName,
					LocalPort:   pf.LocalPort,
					RemotePort:  pf.RemotePort,
					Role:        pf.Role,
				}, false)
				if err != nil {
					log.LogE(err)
				}
			}
		}
	}
	return nil
}

func (p *PortForwardManager) RecoverAllPortForward() error {
	log.Info("Recovering port-forward")
	// Find all app
	appMap, err := nocalhost.GetNsAndApplicationInfo()
	if err != nil {
		return err
	}

	for ns, apps := range appMap {
		for _, appName := range apps {
			if err = p.RecoverPortForwardForApplication(ns, appName); err != nil {
				log.LogE(err)
			}
		}
	}
	return nil
}

// Start a port-forward
// If saveToDB is true, record it to leveldb
func (p *PortForwardManager) StartPortForwardGoRoutine(startCmd *command.PortForwardCommand, saveToDB bool) error {

	localPort, remotePort := startCmd.LocalPort, startCmd.RemotePort
	key := fmt.Sprintf("%d:%d", localPort, remotePort)
	if _, ok := p.pfList[key]; ok {
		return errors.New(fmt.Sprintf("Port-forward %d:%d has been running in another go routine", localPort, remotePort))
	}

	nocalhostApp, err := app.NewApplication(startCmd.AppName, startCmd.NameSpace, "", true)
	if err != nil {
		return err
	}

	if saveToDB {
		// Check if port forward already exists
		if existed, _ := nocalhostApp.CheckIfPortForwardExists(startCmd.Service, localPort, remotePort); existed {
			return errors.New(fmt.Sprintf("Port forward %d:%d already exists", localPort, remotePort))
		}
		pf := &profile.DevPortForward{
			LocalPort:         localPort,
			RemotePort:        remotePort,
			Role:              startCmd.Role,
			Status:            "New",
			Reason:            "Add",
			PodName:           startCmd.PodName,
			Updated:           time.Now().Format("2006-01-02 15:04:05"),
			Pid:               0,
			RunByDaemonServer: true,
			Sudo:              isSudo,
			DaemonServerPid:   os.Getpid(),
		}

		p.lock.Lock()
		log.Logf("Saving port-forward %d:%d to db", pf.LocalPort, pf.RemotePort)
		err = nocalhostApp.AddPortForwardToDB(startCmd.Service, pf)
		p.lock.Unlock()
		if err != nil {
			return err
		}
	}

	ctx, cancel := context.WithCancel(context.TODO())
	p.pfList[key] = &daemon_common.PortForwardProfile{
		Cancel:     cancel,
		StopCh:     make(chan error, 1),
		NameSpace:  startCmd.NameSpace,
		AppName:    startCmd.AppName,
		LocalPort:  startCmd.LocalPort,
		RemotePort: startCmd.RemotePort,
	}
	go func() {
		log.Logf("Forwarding %d:%d", localPort, localPort)

		logDir := filepath.Join(nocalhost.GetLogDir(), "port-forward")
		if _, err = os.Stat(logDir); err != nil {
			if os.IsNotExist(err) {
				err = os.MkdirAll(logDir, 0644)
				if err != nil {
					log.LogE(errors.Wrap(err, ""))
				}
			} else {
				log.LogE(errors.Wrap(err, ""))
			}
		}

		stdout, err := os.OpenFile(filepath.Join(logDir, fmt.Sprintf("%s_%s_%s_%d_%d", startCmd.NameSpace, startCmd.AppName, startCmd.Service, localPort, remotePort)), os.O_WRONLY|os.O_APPEND|os.O_CREATE, 0666)
		if err != nil {
			log.LogE(err)
		}

		for {
			// stopCh control the port forwarding lifecycle. When it gets closed the
			// port forward will terminate
			stopCh := make(chan struct{}, 1)
			// readyCh communicate when the port forward is ready to get traffic
			readyCh := make(chan struct{})
			heartbeatCtx, heartBeatCancel := context.WithCancel(ctx)
			errCh := make(chan error, 1)

			// stream is used to tell the port forwarder where to place its output or
			// where to expect input if needed. For the port forwarding we just need
			// the output eventually
			stream := genericclioptions.IOStreams{
				In:     stdout,
				Out:    stdout,
				ErrOut: stdout,
			}

			k8s_runtime.ErrorHandlers = append(k8s_runtime.ErrorHandlers, func(err error) {
				if strings.Contains(err.Error(), "error creating error stream for port") {
					log.Warnf("Port-forward %d:%d failed to create stream, try to reconnecting", localPort, remotePort)
					select {
					case _, isOpen := <-stopCh:
						if isOpen {
							log.Infof("Closing Port-forward %d:%d' by stop chan", localPort, remotePort)
							close(stopCh)
						} else {
							log.Infof("Port-forward %d:%d has been closed, do nothing", localPort, remotePort)
						}
					default:
						log.Infof("Closing Port-forward %d:%d'", localPort, remotePort)
						close(stopCh)
					}
				}
			})

			go func() {
				select {
				case <-readyCh:
					log.Infof("Port forward %d:%d is ready", localPort, remotePort)
					go func() {
						lastStatus := ""
						currentStatus := ""
						for {
							select {
							case <-heartbeatCtx.Done():
								log.Infof("Stop sending heart beat to %d", localPort)
								return
							default:
								log.Infof("try to send port-forward heartbeat to %d", localPort)
								err := nocalhostApp.SendPortForwardTCPHeartBeat(fmt.Sprintf("%s:%v", "127.0.0.1", localPort))
								if err != nil {
									log.WarnE(err, "")
									currentStatus = "HeartBeatLoss"
								} else {
									currentStatus = "LISTEN"
								}
								if lastStatus != currentStatus {
									lastStatus = currentStatus
									p.lock.Lock()
									nocalhostApp.UpdatePortForwardStatus(startCmd.Service, localPort, remotePort, lastStatus, "Heart Beat")
									p.lock.Unlock()
								}
								<-time.After(30 * time.Second)
							}
						}
					}()
				}
			}()

			go func() {
				select {
				case errCh <- nocalhostApp.PortForwardAPod(clientgoutils.PortForwardAPodRequest{
					Listen: []string{"0.0.0.0"},
					Pod: corev1.Pod{
						ObjectMeta: metav1.ObjectMeta{
							Name:      startCmd.PodName,
							Namespace: startCmd.NameSpace,
						},
					},
					LocalPort: localPort,
					PodPort:   remotePort,
					Streams:   stream,
					StopCh:    stopCh,
					ReadyCh:   readyCh,
				}):
					log.Logf("Port-forward %d:%d occurs errors", localPort, remotePort)
				}
			}()

			select {
			case err := <-errCh:
				if err != nil {
					if strings.Contains(err.Error(), "unable to listen on any of the requested ports") {
						log.Warnf("Unable to listen on port %d", localPort)
						p.lock.Lock()
						err2 := nocalhostApp.UpdatePortForwardStatus(startCmd.Service, localPort, remotePort, "DISCONNECTED", fmt.Sprintf("Unable to listen on port %d", localPort))
						p.lock.Unlock()
						if err2 != nil {
							log.LogE(err2)
						}
						delete(p.pfList, key)
						return
					}
					log.WarnE(err, "Port-forward failed, reconnecting after 30 seconds...")
					heartBeatCancel()
					p.lock.Lock()
					err = nocalhostApp.UpdatePortForwardStatus(startCmd.Service, localPort, remotePort, "RECONNECTING", "Port-forward failed, reconnecting after 30 seconds...")
					p.lock.Unlock()
					if err != nil {
						log.LogE(err)
					}
				} else {
					log.Warn("Reconnecting after 30 seconds...")
					heartBeatCancel()
					p.lock.Lock()
					err = nocalhostApp.UpdatePortForwardStatus(startCmd.Service, localPort, remotePort, "RECONNECTING", "Reconnecting after 30 seconds...")
					p.lock.Unlock()
					if err != nil {
						log.LogE(err)
					}
				}
				<-time.After(30 * time.Second)
				log.Info("Reconnecting...")
			case <-ctx.Done():
				log.Logf("Port-forward %d:%d done", localPort, remotePort)
				log.Log("Stopping pf routine")
				select {
				case _, ok := <-stopCh:
					if ok {
						log.Logf("Stopping port-forward %d-%d by stopCH", localPort, remotePort)
						close(stopCh)
					} else {
						log.Logf("Port-forward %d-%d has already been stopped", localPort, remotePort)
					}
				default:
					log.Logf("Stopping port-forward %d-%d", localPort, remotePort)
					close(stopCh)
				}
				//delete(p.pfList, key)
				log.Logf("Delete port-forward %d:%d record", localPort, remotePort)
				err = nocalhostApp.DeletePortForwardFromDB(startCmd.Service, localPort, remotePort)
				if err != nil {
					log.LogE(err)
				}
				if pfProfile, ok := p.pfList[key]; ok {
					pfProfile.StopCh <- err
				}
				return
			}
		}
	}()
	return nil
}<|MERGE_RESOLUTION|>--- conflicted
+++ resolved
@@ -55,18 +55,11 @@
 	delete(p.pfList, key)
 	return err
 }
-<<<<<<< HEAD
-
-func (p *PortForwardManager) GetRunningPortForwardGoRoutine() []string {
-	result := make([]string, 0)
-	for key, _ := range p.pfList {
-		result = append(result, key)
-=======
+
 func (p *PortForwardManager) ListAllRunningPortForwardGoRoutineProfile() []*daemon_common.PortForwardProfile {
 	result := make([]*daemon_common.PortForwardProfile, 0)
 	for _, v := range p.pfList {
 		result = append(result, v)
->>>>>>> 23c8d441
 	}
 	return result
 }
